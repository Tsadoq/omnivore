{
  "name": "@omnivore/import-handler",
  "version": "1.0.0",
  "description": "",
  "main": "build/src/index.js",
  "files": [
    "build/src"
  ],
  "keywords": [],
  "license": "Apache-2.0",
  "scripts": {
    "test": "yarn mocha -r ts-node/register --config mocha-config.json",
    "test:typecheck": "tsc --noEmit",
    "lint": "eslint src --ext ts,js,tsx,jsx",
    "compile": "tsc",
    "build": "tsc",
    "start": "functions-framework --target=importHandler",
    "dev": "concurrently \"tsc -w\" \"nodemon --watch ./build/ --exec npm run start\"",
    "start:collector": "functions-framework --target=importMetricsCollector"
  },
  "devDependencies": {
    "@types/chai": "^4.3.4",
    "@types/chai-string": "^1.4.2",
    "@types/dompurify": "^2.4.0",
    "@types/fs-extra": "^11.0.1",
    "@types/glob": "^8.0.1",
    "@types/jsonwebtoken": "^8.5.0",
    "@types/mocha": "^10.0.1",
    "@types/node": "^14.11.2",
    "@types/unzip-stream": "^0.3.1",
    "@types/urlsafe-base64": "^1.0.28",
    "@types/uuid": "^9.0.0",
<<<<<<< HEAD
    "copyfiles": "^2.4.1"
=======
    "eslint-plugin-prettier": "^4.0.0"
>>>>>>> ee500039
  },
  "dependencies": {
    "@fast-csv/parse": "^4.3.6",
    "@google-cloud/functions-framework": "3.1.2",
    "@google-cloud/storage": "^7.0.1",
    "@google-cloud/tasks": "^4.0.0",
    "@omnivore/readability": "1.0.0",
    "@sentry/serverless": "^7.77.0",
    "@types/express": "^4.17.13",
    "axios": "^1.2.2",
    "dompurify": "^2.4.3",
    "fs-extra": "^11.1.0",
    "glob": "^8.1.0",
    "ioredis": "^5.3.2",
    "jsonwebtoken": "^8.5.1",
    "linkedom": "^0.14.21",
    "nodemon": "^2.0.15",
    "unzip-stream": "^0.3.1",
    "urlsafe-base64": "^1.0.0",
    "uuid": "^9.0.0"
  },
  "volta": {
    "extends": "../../package.json"
  }
}<|MERGE_RESOLUTION|>--- conflicted
+++ resolved
@@ -30,11 +30,7 @@
     "@types/unzip-stream": "^0.3.1",
     "@types/urlsafe-base64": "^1.0.28",
     "@types/uuid": "^9.0.0",
-<<<<<<< HEAD
     "copyfiles": "^2.4.1"
-=======
-    "eslint-plugin-prettier": "^4.0.0"
->>>>>>> ee500039
   },
   "dependencies": {
     "@fast-csv/parse": "^4.3.6",
