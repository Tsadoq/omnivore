--- conflicted
+++ resolved
@@ -24,13 +24,8 @@
         fontSize: '12px',
         fontWeight: 'bold',
         padding: '4px 8px 4px 8px',
-<<<<<<< HEAD
-        border: `1px solid rgba(${color[0]}, ${color[1]}, ${color[2]}, 0.40)`,
-        backgroundColor: `rgba(${color[0]}, ${color[1]}, ${color[2]}, 0.05)`,
-=======
         border: `1px solid rgba(${color[0]}, ${color[1]}, ${color[2]}, 0.7)`,
         backgroundColor: `rgba(${color[0]}, ${color[1]}, ${color[2]}, 0.08)`,
->>>>>>> 589e639b
       }}
     >
       {props.text}
