--- conflicted
+++ resolved
@@ -1,8 +1,4 @@
-<<<<<<< HEAD
 import { getLuminance, lighten, parseToRgba, toHsla } from 'color2k'
-=======
-import { getLuminance, lighten } from 'color2k'
->>>>>>> 2378abef
 import { useRouter } from 'next/router'
 import { Button } from './Button'
 import { SpanBox } from './LayoutPrimitives'
@@ -48,17 +44,7 @@
           display: 'inline-table',
           margin: '2px',
           borderRadius: '4px',
-<<<<<<< HEAD
-          fontSize: '12px',
-          fontWeight: '500',
-          padding: '5px 8px 5px 8px',
-          whiteSpace: 'nowrap',
-          cursor: 'pointer',
-          backgroundClip: 'padding-box',
           color: textColor,
-          backgroundColor: `rgba(${backgroundColor}, 0.9)`,
-=======
-          color: lightThemeTextColor,
           fontSize: '13px',
           fontWeight: '500',
           padding: '3px 6px',
@@ -66,7 +52,6 @@
           cursor: 'pointer',
           backgroundClip: 'padding-box',
           backgroundColor: props.color,
->>>>>>> 2378abef
         }}
       >
         {props.text}
