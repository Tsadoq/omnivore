--- conflicted
+++ resolved
@@ -2,16 +2,8 @@
 import { Button } from '../../elements/Button'
 import { PrimaryDropdown } from '../PrimaryDropdown'
 import { LogoBox } from '../../elements/LogoBox'
-<<<<<<< HEAD
 import { ReactNode, useEffect, useState } from 'react'
 import { DEFAULT_HEADER_HEIGHT } from '../homeFeed/HeaderSpacer'
-=======
-import { ReactNode } from 'react'
-import {
-  DEFAULT_HEADER_HEIGHT,
-  useGetHeaderHeight,
-} from '../homeFeed/HeaderSpacer'
->>>>>>> f6f41292
 import { theme } from '../../tokens/stitches.config'
 import { ReaderSettingsIcon } from '../../elements/icons/ReaderSettingsIcon'
 import { CircleUtilityMenuIcon } from '../../elements/icons/CircleUtilityMenuIcon'
@@ -50,11 +42,7 @@
 }
 
 export function ReaderHeader(props: ReaderHeaderProps): JSX.Element {
-<<<<<<< HEAD
   const scrollDirection = useScrollDirection()
-
-=======
->>>>>>> f6f41292
   return (
     <>
       <VStack
