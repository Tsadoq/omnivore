import { ArticleAttributes } from '../../../lib/networking/queries/useGetArticleQuery'
import { Article } from './../../../components/templates/article/Article'
import { Box, VStack } from './../../elements/LayoutPrimitives'
import { StyledText } from './../../elements/StyledText'
import { ArticleSubtitle } from './../../patterns/ArticleSubtitle'
import { theme, ThemeId } from './../../tokens/stitches.config'
import { HighlightsLayer } from '../../templates/article/HighlightsLayer'
import { Button } from '../../elements/Button'
import { MutableRefObject, useEffect, useState } from 'react'
import { ReportIssuesModal } from './ReportIssuesModal'
import { reportIssueMutation } from '../../../lib/networking/mutations/reportIssueMutation'
import { ArticleHeaderToolbar } from './ArticleHeaderToolbar'
import { userPersonalizationMutation } from '../../../lib/networking/mutations/userPersonalizationMutation'
import { updateThemeLocally } from '../../../lib/themeUpdater'
<<<<<<< HEAD
import { EditLabelsModal } from './EditLabelsModal'
import { FloatingActionButtons } from './FloatingActionButtons'
import Script from 'next/script'
import { useRouter } from 'next/router'
=======
>>>>>>> ea7ad52c
import { ArticleMutations } from '../../../lib/articleActions'

type ArticleContainerProps = {
  article: ArticleAttributes
  articleMutations: ArticleMutations
  scrollElementRef: MutableRefObject<HTMLDivElement | null>
  isAppleAppEmbed: boolean
  highlightBarDisabled: boolean
  highlightsBaseURL: string
  margin?: number
  fontSize?: number
  fontFamily?: string
}

export function ArticleContainer(props: ArticleContainerProps): JSX.Element {
  const [showShareModal, setShowShareModal] = useState(false)
  const [showLabelsModal, setShowLabelsModal] = useState(false)
  const [showNotesSidebar, setShowNotesSidebar] = useState(false)
  const [showReportIssuesModal, setShowReportIssuesModal] = useState(false)
  const [fontSize, setFontSize] = useState(props.fontSize ?? 20)
  const [labels, setLabels] = useState(
    props.article.labels?.map((l) => l.id) || []
  )

  const updateFontSize = async (newFontSize: number) => {
    setFontSize(newFontSize)
    await userPersonalizationMutation({ fontSize: newFontSize })
  }

  // Listen for font size and color mode change events sent from host apps (ios, macos...)
  useEffect(() => {
    const increaseFontSize = async () => {
      await updateFontSize(Math.min(fontSize + 2, 28))
    }

    const decreaseFontSize = async () => {
      await updateFontSize(Math.max(fontSize - 2, 10))
    }

    const switchToDarkMode = () => {
      updateThemeLocally(ThemeId.Dark)
    }

    const switchToLightMode = () => {
      updateThemeLocally(ThemeId.Light)
    }

    document.addEventListener('increaseFontSize', increaseFontSize)
    document.addEventListener('decreaseFontSize', decreaseFontSize)
    document.addEventListener('switchToDarkMode', switchToDarkMode)
    document.addEventListener('switchToLightMode', switchToLightMode)

    return () => {
      document.removeEventListener('increaseFontSize', increaseFontSize)
      document.removeEventListener('decreaseFontSize', decreaseFontSize)
      document.removeEventListener('switchToDarkMode', switchToDarkMode)
      document.removeEventListener('switchToLightMode', switchToLightMode)
    }
  })

  useEffect(() => {
    window.analytics?.track('link_read', {
      link: props.article.id,
      slug: props.article.slug,
      url: props.article.originalArticleUrl,
    })
  }, [props.article])

  const styles = {
    margin: props.margin ?? 140,
    fontSize,
    fontFamily: props.fontFamily ?? 'inter',
    readerFontColor: theme.colors.readerFont.toString(),
    readerFontColorTransparent: theme.colors.readerFontTransparent.toString(),
    readerTableHeaderColor: theme.colors.readerTableHeader.toString(),
    readerHeadersColor: theme.colors.readerHeader.toString(),
  }

  return (
    <>
      <Box
        id="article-container"
        css={{
          padding: '16px',
          maxWidth: '94%',
          '--text-font-family': styles.fontFamily,
          '--text-font-size': `${styles.fontSize}px`,
          '--line-height': `150%`,
          '--blockquote-padding': '0.5em 1em',
          '--blockquote-icon-font-size': '1.3rem',
          '--figure-margin': '1.6rem auto',
          '--hr-margin': '1em',
          '--font-color': styles.readerFontColor,
          '--font-color-transparent': styles.readerFontColorTransparent,
          '--table-header-color': styles.readerTableHeaderColor,
          '--headers-color': styles.readerHeadersColor,
          '@sm': {
            '--blockquote-padding': '1em 2em',
            '--blockquote-icon-font-size': '1.7rem',
            '--figure-margin': '2.6875rem auto',
            '--hr-margin': '2em',
            margin: `30px ${styles.margin / 2}px`,
          },
          '@md': {
            maxWidth: '92%',
          },
          '@lg': {
            margin: `30px 0`,
            width: 'auto',
            maxWidth: 1024 - styles.margin,
          },
        }}
      >
        <VStack alignment="start" distribution="start">
          <StyledText
            style="boldHeadline"
            css={{ fontFamily: styles.fontFamily }}
          >
            {props.article.title}
          </StyledText>
          <ArticleSubtitle
            rawDisplayDate={
              props.article.publishedAt ?? props.article.createdAt
            }
            author={props.article.author}
            href={props.article.url}
          />
          <ArticleHeaderToolbar
            articleTitle={props.article.title}
            articleShareURL={props.highlightsBaseURL}
            setShowNotesSidebar={setShowNotesSidebar}
            setShowShareArticleModal={setShowShareModal}
            hasHighlights={props.article.highlights?.length > 0}
          />
        </VStack>
        <Article
          articleId={props.article.id}
          content={props.article.content}
          initialAnchorIndex={props.article.readingProgressAnchorIndex}
          scrollElementRef={props.scrollElementRef}
          articleMutations={props.articleMutations}
        />
        <Button
          style="ghost"
          css={{
            p: 0,
            my: '$4',
            color: '$error',
            fontSize: '$1',
            '&:hover': {
              opacity: 0.8,
            },
          }}
          onClick={() => setShowReportIssuesModal(true)}
        >
          Report issues with this page -{'>'}
        </Button>
        <Box css={{ height: '100px' }} />
      </Box>
      <HighlightsLayer
        highlights={props.article.highlights}
        articleTitle={props.article.title}
        articleAuthor={props.article.author ?? ''}
        articleId={props.article.id}
        isAppleAppEmbed={props.isAppleAppEmbed}
        highlightBarDisabled={props.highlightBarDisabled}
        showNotesSidebar={showNotesSidebar}
        highlightsBaseURL={props.highlightsBaseURL}
        setShowNotesSidebar={setShowNotesSidebar}
        articleMutations={props.articleMutations}
      />
      {showReportIssuesModal ? (
        <ReportIssuesModal
          onCommit={(comment: string) => {
            reportIssueMutation({
              pageId: props.article.id,
              itemUrl: props.article.url,
              reportTypes: ['CONTENT_DISPLAY'],
              reportComment: comment,
            })
          }}
          onOpenChange={(open: boolean) => setShowReportIssuesModal(open)}
        />
      ) : null}
      {/* {showShareModal && (
        <ShareArticleModal
          url={`${webBaseURL}/${props.viewerUsername}/${props.article.slug}/highlights?r=true`}
          title={props.article.title}
          imageURL={props.article.image}
          author={props.article.author}
          publishedAt={props.article.publishedAt ?? props.article.createdAt}
          description={props.article.description}
          originalArticleUrl={props.article.originalArticleUrl}
          onOpenChange={(open: boolean) => setShowShareModal(open)}
        />
<<<<<<< HEAD
      )}
      {showLabelsModal && (
        <EditLabelsModal
          labels={labels}
          article={props.article}
          onOpenChange={() => {
            setShowLabelsModal(false)
          }}
          setLabels={(labels: string[]) => {
            setLabels(labels)
          }}
        />
      )}
      <FloatingActionButtons onFontSizeChange={updateFontSize} fontSize={fontSize} />
=======
      )} */}
>>>>>>> ea7ad52c
    </>
  )
}<|MERGE_RESOLUTION|>--- conflicted
+++ resolved
@@ -12,13 +12,8 @@
 import { ArticleHeaderToolbar } from './ArticleHeaderToolbar'
 import { userPersonalizationMutation } from '../../../lib/networking/mutations/userPersonalizationMutation'
 import { updateThemeLocally } from '../../../lib/themeUpdater'
-<<<<<<< HEAD
 import { EditLabelsModal } from './EditLabelsModal'
 import { FloatingActionButtons } from './FloatingActionButtons'
-import Script from 'next/script'
-import { useRouter } from 'next/router'
-=======
->>>>>>> ea7ad52c
 import { ArticleMutations } from '../../../lib/articleActions'
 
 type ArticleContainerProps = {
@@ -203,6 +198,7 @@
           onOpenChange={(open: boolean) => setShowReportIssuesModal(open)}
         />
       ) : null}
+      <FloatingActionButtons onFontSizeChange={updateFontSize} fontSize={fontSize} />
       {/* {showShareModal && (
         <ShareArticleModal
           url={`${webBaseURL}/${props.viewerUsername}/${props.article.slug}/highlights?r=true`}
@@ -214,7 +210,6 @@
           originalArticleUrl={props.article.originalArticleUrl}
           onOpenChange={(open: boolean) => setShowShareModal(open)}
         />
-<<<<<<< HEAD
       )}
       {showLabelsModal && (
         <EditLabelsModal
@@ -227,11 +222,7 @@
             setLabels(labels)
           }}
         />
-      )}
-      <FloatingActionButtons onFontSizeChange={updateFontSize} fontSize={fontSize} />
-=======
       )} */}
->>>>>>> ea7ad52c
     </>
   )
 }