--- conflicted
+++ resolved
@@ -68,15 +68,13 @@
   >([])
   const focusedHighlightMousePos = useRef({ pageX: 0, pageY: 0 })
 
-  const [focusedHighlight, setFocusedHighlight] = useState<
-    Highlight | undefined
-  >(undefined)
+  const [focusedHighlight, setFocusedHighlight] =
+    useState<Highlight | undefined>(undefined)
 
   const [selectionData, setSelectionData] = useSelection(highlightLocations)
 
-  const [labelsTarget, setLabelsTarget] = useState<Highlight | undefined>(
-    undefined
-  )
+  const [labelsTarget, setLabelsTarget] =
+    useState<Highlight | undefined>(undefined)
 
   const canShareNative = useCanShareNative()
 
@@ -342,7 +340,6 @@
         setFocusedHighlight(undefined)
       }
     },
-<<<<<<< HEAD
     [
       openNoteModal,
       highlights,
@@ -389,16 +386,7 @@
         setFocusedHighlight(undefined)
       }
     },
-    [
-      openNoteModal,
-      highlights,
-      highlightLocations,
-      focusedHighlight,
-      setFocusedHighlight,
-    ]
-=======
-    [highlights, highlightLocations, openNoteModal]
->>>>>>> 2378abef
+    [highlights, highlightLocations, focusedHighlight, openNoteModal]
   )
 
   useEffect(() => {
