import { GraphQLResolveInfo, GraphQLScalarType, GraphQLScalarTypeConfig } from 'graphql';
import { ResolverContext } from '../resolvers/types';
export type Maybe<T> = T | null;
export type InputMaybe<T> = Maybe<T>;
export type Exact<T extends { [key: string]: unknown }> = { [K in keyof T]: T[K] };
export type MakeOptional<T, K extends keyof T> = Omit<T, K> & { [SubKey in K]?: Maybe<T[SubKey]> };
export type MakeMaybe<T, K extends keyof T> = Omit<T, K> & { [SubKey in K]: Maybe<T[SubKey]> };
export type RequireFields<T, K extends keyof T> = Omit<T, K> & { [P in K]-?: NonNullable<T[P]> };
/** All built-in and custom scalars, mapped to their actual values */
export type Scalars = {
  ID: string;
  String: string;
  Boolean: boolean;
  Int: number;
  Float: number;
  Date: any;
  JSON: any;
};

export type AddDiscoverFeedError = {
  __typename?: 'AddDiscoverFeedError';
  errorCodes: Array<AddDiscoverFeedErrorCode>;
};

export enum AddDiscoverFeedErrorCode {
  BadRequest = 'BAD_REQUEST',
  Conflict = 'CONFLICT',
  NotFound = 'NOT_FOUND',
  Unauthorized = 'UNAUTHORIZED'
}

export type AddDiscoverFeedInput = {
  url: Scalars['String'];
};

export type AddDiscoverFeedResult = AddDiscoverFeedError | AddDiscoverFeedSuccess;

export type AddDiscoverFeedSuccess = {
  __typename?: 'AddDiscoverFeedSuccess';
  feed: DiscoverFeed;
};

export type AddPopularReadError = {
  __typename?: 'AddPopularReadError';
  errorCodes: Array<AddPopularReadErrorCode>;
};

export enum AddPopularReadErrorCode {
  BadRequest = 'BAD_REQUEST',
  NotFound = 'NOT_FOUND',
  Unauthorized = 'UNAUTHORIZED'
}

export type AddPopularReadResult = AddPopularReadError | AddPopularReadSuccess;

export type AddPopularReadSuccess = {
  __typename?: 'AddPopularReadSuccess';
  pageId: Scalars['String'];
};

export type ApiKey = {
  __typename?: 'ApiKey';
  createdAt: Scalars['Date'];
  expiresAt: Scalars['Date'];
  id: Scalars['ID'];
  key?: Maybe<Scalars['String']>;
  name: Scalars['String'];
  scopes?: Maybe<Array<Scalars['String']>>;
  usedAt?: Maybe<Scalars['Date']>;
};

export type ApiKeysError = {
  __typename?: 'ApiKeysError';
  errorCodes: Array<ApiKeysErrorCode>;
};

export enum ApiKeysErrorCode {
  BadRequest = 'BAD_REQUEST',
  Unauthorized = 'UNAUTHORIZED'
}

export type ApiKeysResult = ApiKeysError | ApiKeysSuccess;

export type ApiKeysSuccess = {
  __typename?: 'ApiKeysSuccess';
  apiKeys: Array<ApiKey>;
};

export type ArchiveLinkError = {
  __typename?: 'ArchiveLinkError';
  errorCodes: Array<ArchiveLinkErrorCode>;
  message: Scalars['String'];
};

export enum ArchiveLinkErrorCode {
  BadRequest = 'BAD_REQUEST',
  Unauthorized = 'UNAUTHORIZED'
}

export type ArchiveLinkInput = {
  archived: Scalars['Boolean'];
  linkId: Scalars['ID'];
};

export type ArchiveLinkResult = ArchiveLinkError | ArchiveLinkSuccess;

export type ArchiveLinkSuccess = {
  __typename?: 'ArchiveLinkSuccess';
  linkId: Scalars['String'];
  message: Scalars['String'];
};

export type Article = {
  __typename?: 'Article';
  author?: Maybe<Scalars['String']>;
  content: Scalars['String'];
  contentReader: ContentReader;
  createdAt: Scalars['Date'];
  description?: Maybe<Scalars['String']>;
  directionality?: Maybe<DirectionalityType>;
  feedContent?: Maybe<Scalars['String']>;
  folder: Scalars['String'];
  hasContent?: Maybe<Scalars['Boolean']>;
  hash: Scalars['String'];
  highlights: Array<Highlight>;
  id: Scalars['ID'];
  image?: Maybe<Scalars['String']>;
  isArchived: Scalars['Boolean'];
  labels?: Maybe<Array<Label>>;
  language?: Maybe<Scalars['String']>;
  linkId?: Maybe<Scalars['ID']>;
  originalArticleUrl?: Maybe<Scalars['String']>;
  originalHtml?: Maybe<Scalars['String']>;
  pageType?: Maybe<PageType>;
  postedByViewer?: Maybe<Scalars['Boolean']>;
  publishedAt?: Maybe<Scalars['Date']>;
  readAt?: Maybe<Scalars['Date']>;
  readingProgressAnchorIndex: Scalars['Int'];
  readingProgressPercent: Scalars['Float'];
  readingProgressTopPercent?: Maybe<Scalars['Float']>;
  recommendations?: Maybe<Array<Recommendation>>;
  savedAt: Scalars['Date'];
  savedByViewer?: Maybe<Scalars['Boolean']>;
  shareInfo?: Maybe<LinkShareInfo>;
  sharedComment?: Maybe<Scalars['String']>;
  siteIcon?: Maybe<Scalars['String']>;
  siteName?: Maybe<Scalars['String']>;
  slug: Scalars['String'];
  state?: Maybe<ArticleSavingRequestStatus>;
  subscription?: Maybe<Scalars['String']>;
  title: Scalars['String'];
  unsubHttpUrl?: Maybe<Scalars['String']>;
  unsubMailTo?: Maybe<Scalars['String']>;
  updatedAt?: Maybe<Scalars['Date']>;
  uploadFileId?: Maybe<Scalars['ID']>;
  url: Scalars['String'];
  wordsCount?: Maybe<Scalars['Int']>;
};


export type ArticleHighlightsArgs = {
  input?: InputMaybe<ArticleHighlightsInput>;
};

export type ArticleEdge = {
  __typename?: 'ArticleEdge';
  cursor: Scalars['String'];
  node: Article;
};

export type ArticleError = {
  __typename?: 'ArticleError';
  errorCodes: Array<ArticleErrorCode>;
};

export enum ArticleErrorCode {
  BadData = 'BAD_DATA',
  NotFound = 'NOT_FOUND',
  Unauthorized = 'UNAUTHORIZED'
}

export type ArticleHighlightsInput = {
  includeFriends?: InputMaybe<Scalars['Boolean']>;
};

export type ArticleResult = ArticleError | ArticleSuccess;

export type ArticleSavingRequest = {
  __typename?: 'ArticleSavingRequest';
  /** @deprecated article has been replaced with slug */
  article?: Maybe<Article>;
  createdAt: Scalars['Date'];
  errorCode?: Maybe<CreateArticleErrorCode>;
  id: Scalars['ID'];
  slug: Scalars['String'];
  status: ArticleSavingRequestStatus;
  updatedAt?: Maybe<Scalars['Date']>;
  url: Scalars['String'];
  user: User;
  /** @deprecated userId has been replaced with user */
  userId: Scalars['ID'];
};

export type ArticleSavingRequestError = {
  __typename?: 'ArticleSavingRequestError';
  errorCodes: Array<ArticleSavingRequestErrorCode>;
};

export enum ArticleSavingRequestErrorCode {
  BadData = 'BAD_DATA',
  NotFound = 'NOT_FOUND',
  Unauthorized = 'UNAUTHORIZED'
}

export type ArticleSavingRequestResult = ArticleSavingRequestError | ArticleSavingRequestSuccess;

export enum ArticleSavingRequestStatus {
  Archived = 'ARCHIVED',
  ContentNotFetched = 'CONTENT_NOT_FETCHED',
  Deleted = 'DELETED',
  Failed = 'FAILED',
  Processing = 'PROCESSING',
  Succeeded = 'SUCCEEDED'
}

export type ArticleSavingRequestSuccess = {
  __typename?: 'ArticleSavingRequestSuccess';
  articleSavingRequest: ArticleSavingRequest;
};

export type ArticleSuccess = {
  __typename?: 'ArticleSuccess';
  article: Article;
};

export type ArticlesError = {
  __typename?: 'ArticlesError';
  errorCodes: Array<ArticlesErrorCode>;
};

export enum ArticlesErrorCode {
  Unauthorized = 'UNAUTHORIZED'
}

export type ArticlesResult = ArticlesError | ArticlesSuccess;

export type ArticlesSuccess = {
  __typename?: 'ArticlesSuccess';
  edges: Array<ArticleEdge>;
  pageInfo: PageInfo;
};

export type BulkActionError = {
  __typename?: 'BulkActionError';
  errorCodes: Array<BulkActionErrorCode>;
};

export enum BulkActionErrorCode {
  BadRequest = 'BAD_REQUEST',
  Unauthorized = 'UNAUTHORIZED'
}

export type BulkActionResult = BulkActionError | BulkActionSuccess;

export type BulkActionSuccess = {
  __typename?: 'BulkActionSuccess';
  success: Scalars['Boolean'];
};

export enum BulkActionType {
  AddLabels = 'ADD_LABELS',
  Archive = 'ARCHIVE',
  Delete = 'DELETE',
  MarkAsRead = 'MARK_AS_READ',
  MoveToFolder = 'MOVE_TO_FOLDER'
}

export enum ContentReader {
  Epub = 'EPUB',
  Pdf = 'PDF',
  Web = 'WEB'
}

export type CreateArticleError = {
  __typename?: 'CreateArticleError';
  errorCodes: Array<CreateArticleErrorCode>;
};

export enum CreateArticleErrorCode {
  ElasticError = 'ELASTIC_ERROR',
  NotAllowedToParse = 'NOT_ALLOWED_TO_PARSE',
  PayloadTooLarge = 'PAYLOAD_TOO_LARGE',
  UnableToFetch = 'UNABLE_TO_FETCH',
  UnableToParse = 'UNABLE_TO_PARSE',
  Unauthorized = 'UNAUTHORIZED',
  UploadFileMissing = 'UPLOAD_FILE_MISSING'
}

export type CreateArticleInput = {
  articleSavingRequestId?: InputMaybe<Scalars['ID']>;
  folder?: InputMaybe<Scalars['String']>;
  labels?: InputMaybe<Array<CreateLabelInput>>;
  preparedDocument?: InputMaybe<PreparedDocumentInput>;
  publishedAt?: InputMaybe<Scalars['Date']>;
  rssFeedUrl?: InputMaybe<Scalars['String']>;
  savedAt?: InputMaybe<Scalars['Date']>;
  skipParsing?: InputMaybe<Scalars['Boolean']>;
  source?: InputMaybe<Scalars['String']>;
  state?: InputMaybe<ArticleSavingRequestStatus>;
  uploadFileId?: InputMaybe<Scalars['ID']>;
  url: Scalars['String'];
};

export type CreateArticleResult = CreateArticleError | CreateArticleSuccess;

export type CreateArticleSavingRequestError = {
  __typename?: 'CreateArticleSavingRequestError';
  errorCodes: Array<CreateArticleSavingRequestErrorCode>;
};

export enum CreateArticleSavingRequestErrorCode {
  BadData = 'BAD_DATA',
  Unauthorized = 'UNAUTHORIZED'
}

export type CreateArticleSavingRequestInput = {
  url: Scalars['String'];
};

export type CreateArticleSavingRequestResult = CreateArticleSavingRequestError | CreateArticleSavingRequestSuccess;

export type CreateArticleSavingRequestSuccess = {
  __typename?: 'CreateArticleSavingRequestSuccess';
  articleSavingRequest: ArticleSavingRequest;
};

export type CreateArticleSuccess = {
  __typename?: 'CreateArticleSuccess';
  created: Scalars['Boolean'];
  createdArticle: Article;
  user: User;
};

export type CreateGroupError = {
  __typename?: 'CreateGroupError';
  errorCodes: Array<CreateGroupErrorCode>;
};

export enum CreateGroupErrorCode {
  BadRequest = 'BAD_REQUEST',
  Unauthorized = 'UNAUTHORIZED'
}

export type CreateGroupInput = {
  description?: InputMaybe<Scalars['String']>;
  expiresInDays?: InputMaybe<Scalars['Int']>;
  maxMembers?: InputMaybe<Scalars['Int']>;
  name: Scalars['String'];
  onlyAdminCanPost?: InputMaybe<Scalars['Boolean']>;
  onlyAdminCanSeeMembers?: InputMaybe<Scalars['Boolean']>;
  topics?: InputMaybe<Array<Scalars['String']>>;
};

export type CreateGroupResult = CreateGroupError | CreateGroupSuccess;

export type CreateGroupSuccess = {
  __typename?: 'CreateGroupSuccess';
  group: RecommendationGroup;
};

export type CreateHighlightError = {
  __typename?: 'CreateHighlightError';
  errorCodes: Array<CreateHighlightErrorCode>;
};

export enum CreateHighlightErrorCode {
  AlreadyExists = 'ALREADY_EXISTS',
  BadData = 'BAD_DATA',
  Forbidden = 'FORBIDDEN',
  NotFound = 'NOT_FOUND',
  Unauthorized = 'UNAUTHORIZED'
}

export type CreateHighlightInput = {
  annotation?: InputMaybe<Scalars['String']>;
  articleId: Scalars['ID'];
  color?: InputMaybe<Scalars['String']>;
  highlightPositionAnchorIndex?: InputMaybe<Scalars['Int']>;
  highlightPositionPercent?: InputMaybe<Scalars['Float']>;
  html?: InputMaybe<Scalars['String']>;
  id: Scalars['ID'];
  patch?: InputMaybe<Scalars['String']>;
  prefix?: InputMaybe<Scalars['String']>;
  quote?: InputMaybe<Scalars['String']>;
  representation?: InputMaybe<RepresentationType>;
  sharedAt?: InputMaybe<Scalars['Date']>;
  shortId: Scalars['String'];
  suffix?: InputMaybe<Scalars['String']>;
  type?: InputMaybe<HighlightType>;
};

export type CreateHighlightReplyError = {
  __typename?: 'CreateHighlightReplyError';
  errorCodes: Array<CreateHighlightReplyErrorCode>;
};

export enum CreateHighlightReplyErrorCode {
  EmptyAnnotation = 'EMPTY_ANNOTATION',
  Forbidden = 'FORBIDDEN',
  NotFound = 'NOT_FOUND',
  Unauthorized = 'UNAUTHORIZED'
}

export type CreateHighlightReplyInput = {
  highlightId: Scalars['ID'];
  text: Scalars['String'];
};

export type CreateHighlightReplyResult = CreateHighlightReplyError | CreateHighlightReplySuccess;

export type CreateHighlightReplySuccess = {
  __typename?: 'CreateHighlightReplySuccess';
  highlightReply: HighlightReply;
};

export type CreateHighlightResult = CreateHighlightError | CreateHighlightSuccess;

export type CreateHighlightSuccess = {
  __typename?: 'CreateHighlightSuccess';
  highlight: Highlight;
};

export type CreateLabelError = {
  __typename?: 'CreateLabelError';
  errorCodes: Array<CreateLabelErrorCode>;
};

export enum CreateLabelErrorCode {
  BadRequest = 'BAD_REQUEST',
  LabelAlreadyExists = 'LABEL_ALREADY_EXISTS',
  NotFound = 'NOT_FOUND',
  Unauthorized = 'UNAUTHORIZED'
}

export type CreateLabelInput = {
  color?: InputMaybe<Scalars['String']>;
  description?: InputMaybe<Scalars['String']>;
  name: Scalars['String'];
};

export type CreateLabelResult = CreateLabelError | CreateLabelSuccess;

export type CreateLabelSuccess = {
  __typename?: 'CreateLabelSuccess';
  label: Label;
};

export type CreateNewsletterEmailError = {
  __typename?: 'CreateNewsletterEmailError';
  errorCodes: Array<CreateNewsletterEmailErrorCode>;
};

export enum CreateNewsletterEmailErrorCode {
  BadRequest = 'BAD_REQUEST',
  Unauthorized = 'UNAUTHORIZED'
}

export type CreateNewsletterEmailInput = {
  description?: InputMaybe<Scalars['String']>;
  folder?: InputMaybe<Scalars['String']>;
  name?: InputMaybe<Scalars['String']>;
};

export type CreateNewsletterEmailResult = CreateNewsletterEmailError | CreateNewsletterEmailSuccess;

export type CreateNewsletterEmailSuccess = {
  __typename?: 'CreateNewsletterEmailSuccess';
  newsletterEmail: NewsletterEmail;
};

export type CreateReactionError = {
  __typename?: 'CreateReactionError';
  errorCodes: Array<CreateReactionErrorCode>;
};

export enum CreateReactionErrorCode {
  BadCode = 'BAD_CODE',
  BadTarget = 'BAD_TARGET',
  Forbidden = 'FORBIDDEN',
  NotFound = 'NOT_FOUND',
  Unauthorized = 'UNAUTHORIZED'
}

export type CreateReactionInput = {
  code: ReactionType;
  highlightId?: InputMaybe<Scalars['ID']>;
  userArticleId?: InputMaybe<Scalars['ID']>;
};

export type CreateReactionResult = CreateReactionError | CreateReactionSuccess;

export type CreateReactionSuccess = {
  __typename?: 'CreateReactionSuccess';
  reaction: Reaction;
};

export type CreateReminderError = {
  __typename?: 'CreateReminderError';
  errorCodes: Array<CreateReminderErrorCode>;
};

export enum CreateReminderErrorCode {
  BadRequest = 'BAD_REQUEST',
  NotFound = 'NOT_FOUND',
  Unauthorized = 'UNAUTHORIZED'
}

export type CreateReminderInput = {
  archiveUntil: Scalars['Boolean'];
  clientRequestId?: InputMaybe<Scalars['ID']>;
  linkId?: InputMaybe<Scalars['ID']>;
  remindAt: Scalars['Date'];
  sendNotification: Scalars['Boolean'];
};

export type CreateReminderResult = CreateReminderError | CreateReminderSuccess;

export type CreateReminderSuccess = {
  __typename?: 'CreateReminderSuccess';
  reminder: Reminder;
};

export type DeleteAccountError = {
  __typename?: 'DeleteAccountError';
  errorCodes: Array<DeleteAccountErrorCode>;
};

export enum DeleteAccountErrorCode {
  Forbidden = 'FORBIDDEN',
  Unauthorized = 'UNAUTHORIZED',
  UserNotFound = 'USER_NOT_FOUND'
}

export type DeleteAccountResult = DeleteAccountError | DeleteAccountSuccess;

export type DeleteAccountSuccess = {
  __typename?: 'DeleteAccountSuccess';
  userID: Scalars['ID'];
};

export type DeleteDiscoverArticleError = {
  __typename?: 'DeleteDiscoverArticleError';
  errorCodes: Array<DeleteDiscoverArticleErrorCode>;
};

export enum DeleteDiscoverArticleErrorCode {
  BadRequest = 'BAD_REQUEST',
  NotFound = 'NOT_FOUND',
  Unauthorized = 'UNAUTHORIZED'
}

export type DeleteDiscoverArticleInput = {
  discoverArticleId: Scalars['ID'];
};

export type DeleteDiscoverArticleResult = DeleteDiscoverArticleError | DeleteDiscoverArticleSuccess;

export type DeleteDiscoverArticleSuccess = {
  __typename?: 'DeleteDiscoverArticleSuccess';
  id: Scalars['ID'];
};

export type DeleteDiscoverFeedError = {
  __typename?: 'DeleteDiscoverFeedError';
  errorCodes: Array<DeleteDiscoverFeedErrorCode>;
};

export enum DeleteDiscoverFeedErrorCode {
  BadRequest = 'BAD_REQUEST',
  Conflict = 'CONFLICT',
  NotFound = 'NOT_FOUND',
  Unauthorized = 'UNAUTHORIZED'
}

export type DeleteDiscoverFeedInput = {
  feedId: Scalars['ID'];
};

export type DeleteDiscoverFeedResult = DeleteDiscoverFeedError | DeleteDiscoverFeedSuccess;

export type DeleteDiscoverFeedSuccess = {
  __typename?: 'DeleteDiscoverFeedSuccess';
  id: Scalars['String'];
};

export type DeleteFilterError = {
  __typename?: 'DeleteFilterError';
  errorCodes: Array<DeleteFilterErrorCode>;
};

export enum DeleteFilterErrorCode {
  BadRequest = 'BAD_REQUEST',
  NotFound = 'NOT_FOUND',
  Unauthorized = 'UNAUTHORIZED'
}

export type DeleteFilterResult = DeleteFilterError | DeleteFilterSuccess;

export type DeleteFilterSuccess = {
  __typename?: 'DeleteFilterSuccess';
  filter: Filter;
};

export type DeleteHighlightError = {
  __typename?: 'DeleteHighlightError';
  errorCodes: Array<DeleteHighlightErrorCode>;
};

export enum DeleteHighlightErrorCode {
  Forbidden = 'FORBIDDEN',
  NotFound = 'NOT_FOUND',
  Unauthorized = 'UNAUTHORIZED'
}

export type DeleteHighlightReplyError = {
  __typename?: 'DeleteHighlightReplyError';
  errorCodes: Array<DeleteHighlightReplyErrorCode>;
};

export enum DeleteHighlightReplyErrorCode {
  Forbidden = 'FORBIDDEN',
  NotFound = 'NOT_FOUND',
  Unauthorized = 'UNAUTHORIZED'
}

export type DeleteHighlightReplyResult = DeleteHighlightReplyError | DeleteHighlightReplySuccess;

export type DeleteHighlightReplySuccess = {
  __typename?: 'DeleteHighlightReplySuccess';
  highlightReply: HighlightReply;
};

export type DeleteHighlightResult = DeleteHighlightError | DeleteHighlightSuccess;

export type DeleteHighlightSuccess = {
  __typename?: 'DeleteHighlightSuccess';
  highlight: Highlight;
};

export type DeleteIntegrationError = {
  __typename?: 'DeleteIntegrationError';
  errorCodes: Array<DeleteIntegrationErrorCode>;
};

export enum DeleteIntegrationErrorCode {
  BadRequest = 'BAD_REQUEST',
  NotFound = 'NOT_FOUND',
  Unauthorized = 'UNAUTHORIZED'
}

export type DeleteIntegrationResult = DeleteIntegrationError | DeleteIntegrationSuccess;

export type DeleteIntegrationSuccess = {
  __typename?: 'DeleteIntegrationSuccess';
  integration: Integration;
};

export type DeleteLabelError = {
  __typename?: 'DeleteLabelError';
  errorCodes: Array<DeleteLabelErrorCode>;
};

export enum DeleteLabelErrorCode {
  BadRequest = 'BAD_REQUEST',
  Forbidden = 'FORBIDDEN',
  NotFound = 'NOT_FOUND',
  Unauthorized = 'UNAUTHORIZED'
}

export type DeleteLabelResult = DeleteLabelError | DeleteLabelSuccess;

export type DeleteLabelSuccess = {
  __typename?: 'DeleteLabelSuccess';
  label: Label;
};

export type DeleteNewsletterEmailError = {
  __typename?: 'DeleteNewsletterEmailError';
  errorCodes: Array<DeleteNewsletterEmailErrorCode>;
};

export enum DeleteNewsletterEmailErrorCode {
  BadRequest = 'BAD_REQUEST',
  NotFound = 'NOT_FOUND',
  Unauthorized = 'UNAUTHORIZED'
}

export type DeleteNewsletterEmailResult = DeleteNewsletterEmailError | DeleteNewsletterEmailSuccess;

export type DeleteNewsletterEmailSuccess = {
  __typename?: 'DeleteNewsletterEmailSuccess';
  newsletterEmail: NewsletterEmail;
};

export type DeleteReactionError = {
  __typename?: 'DeleteReactionError';
  errorCodes: Array<DeleteReactionErrorCode>;
};

export enum DeleteReactionErrorCode {
  Forbidden = 'FORBIDDEN',
  NotFound = 'NOT_FOUND',
  Unauthorized = 'UNAUTHORIZED'
}

export type DeleteReactionResult = DeleteReactionError | DeleteReactionSuccess;

export type DeleteReactionSuccess = {
  __typename?: 'DeleteReactionSuccess';
  reaction: Reaction;
};

export type DeleteReminderError = {
  __typename?: 'DeleteReminderError';
  errorCodes: Array<DeleteReminderErrorCode>;
};

export enum DeleteReminderErrorCode {
  BadRequest = 'BAD_REQUEST',
  NotFound = 'NOT_FOUND',
  Unauthorized = 'UNAUTHORIZED'
}

export type DeleteReminderResult = DeleteReminderError | DeleteReminderSuccess;

export type DeleteReminderSuccess = {
  __typename?: 'DeleteReminderSuccess';
  reminder: Reminder;
};

export type DeleteRuleError = {
  __typename?: 'DeleteRuleError';
  errorCodes: Array<DeleteRuleErrorCode>;
};

export enum DeleteRuleErrorCode {
  BadRequest = 'BAD_REQUEST',
  NotFound = 'NOT_FOUND',
  Unauthorized = 'UNAUTHORIZED'
}

export type DeleteRuleResult = DeleteRuleError | DeleteRuleSuccess;

export type DeleteRuleSuccess = {
  __typename?: 'DeleteRuleSuccess';
  rule: Rule;
};

export type DeleteWebhookError = {
  __typename?: 'DeleteWebhookError';
  errorCodes: Array<DeleteWebhookErrorCode>;
};

export enum DeleteWebhookErrorCode {
  BadRequest = 'BAD_REQUEST',
  NotFound = 'NOT_FOUND',
  Unauthorized = 'UNAUTHORIZED'
}

export type DeleteWebhookResult = DeleteWebhookError | DeleteWebhookSuccess;

export type DeleteWebhookSuccess = {
  __typename?: 'DeleteWebhookSuccess';
  webhook: Webhook;
};

export type DeviceToken = {
  __typename?: 'DeviceToken';
  createdAt: Scalars['Date'];
  id: Scalars['ID'];
  token: Scalars['String'];
};

export type DeviceTokensError = {
  __typename?: 'DeviceTokensError';
  errorCodes: Array<DeviceTokensErrorCode>;
};

export enum DeviceTokensErrorCode {
  BadRequest = 'BAD_REQUEST',
  Unauthorized = 'UNAUTHORIZED'
}

export type DeviceTokensResult = DeviceTokensError | DeviceTokensSuccess;

export type DeviceTokensSuccess = {
  __typename?: 'DeviceTokensSuccess';
  deviceTokens: Array<DeviceToken>;
};

export enum DirectionalityType {
  Ltr = 'LTR',
  Rtl = 'RTL'
}

export type EmptyTrashError = {
  __typename?: 'EmptyTrashError';
  errorCodes: Array<EmptyTrashErrorCode>;
};

export enum EmptyTrashErrorCode {
  Unauthorized = 'UNAUTHORIZED'
}

export type EmptyTrashResult = EmptyTrashError | EmptyTrashSuccess;

export type EmptyTrashSuccess = {
  __typename?: 'EmptyTrashSuccess';
  success?: Maybe<Scalars['Boolean']>;
};

export type DiscoverFeed = {
  __typename?: 'DiscoverFeed';
  description?: Maybe<Scalars['String']>;
  id: Scalars['ID'];
  image?: Maybe<Scalars['String']>;
  link: Scalars['String'];
  title: Scalars['String'];
  type: Scalars['String'];
  visibleName?: Maybe<Scalars['String']>;
};

export type DiscoverFeedArticle = {
  __typename?: 'DiscoverFeedArticle';
  author?: Maybe<Scalars['String']>;
  description: Scalars['String'];
  feed: Scalars['String'];
  id: Scalars['ID'];
  image?: Maybe<Scalars['String']>;
  publishedDate?: Maybe<Scalars['Date']>;
  savedId?: Maybe<Scalars['String']>;
  savedLinkUrl?: Maybe<Scalars['String']>;
  siteName?: Maybe<Scalars['String']>;
  slug: Scalars['String'];
  title: Scalars['String'];
  url: Scalars['String'];
};

export type DiscoverFeedError = {
  __typename?: 'DiscoverFeedError';
  errorCodes: Array<DiscoverFeedErrorCode>;
};

export enum DiscoverFeedErrorCode {
  BadRequest = 'BAD_REQUEST',
  Unauthorized = 'UNAUTHORIZED'
}

export type DiscoverFeedResult = DiscoverFeedError | DiscoverFeedSuccess;

export type DiscoverFeedSuccess = {
  __typename?: 'DiscoverFeedSuccess';
  feeds: Array<Maybe<DiscoverFeed>>;
};

export type DiscoverTopic = {
  __typename?: 'DiscoverTopic';
  description: Scalars['String'];
  name: Scalars['String'];
};

export type EditDiscoverFeedError = {
  __typename?: 'EditDiscoverFeedError';
  errorCodes: Array<EditDiscoverFeedErrorCode>;
};

export enum EditDiscoverFeedErrorCode {
  BadRequest = 'BAD_REQUEST',
  NotFound = 'NOT_FOUND',
  Unauthorized = 'UNAUTHORIZED'
}

export type EditDiscoverFeedInput = {
  feedId: Scalars['ID'];
  name: Scalars['String'];
};

export type EditDiscoverFeedResult = EditDiscoverFeedError | EditDiscoverFeedSuccess;

export type EditDiscoverFeedSuccess = {
  __typename?: 'EditDiscoverFeedSuccess';
  id: Scalars['ID'];
};

export type Feature = {
  __typename?: 'Feature';
  createdAt: Scalars['Date'];
  expiresAt?: Maybe<Scalars['Date']>;
  grantedAt?: Maybe<Scalars['Date']>;
  id: Scalars['ID'];
  name: Scalars['String'];
  token: Scalars['String'];
  updatedAt?: Maybe<Scalars['Date']>;
};

export type Feed = {
  __typename?: 'Feed';
  author?: Maybe<Scalars['String']>;
  createdAt?: Maybe<Scalars['Date']>;
  description?: Maybe<Scalars['String']>;
  id?: Maybe<Scalars['ID']>;
  image?: Maybe<Scalars['String']>;
  publishedAt?: Maybe<Scalars['Date']>;
  title: Scalars['String'];
  type?: Maybe<Scalars['String']>;
  updatedAt?: Maybe<Scalars['Date']>;
  url: Scalars['String'];
};

export type FeedArticle = {
  __typename?: 'FeedArticle';
  annotationsCount?: Maybe<Scalars['Int']>;
  article: Article;
  highlight?: Maybe<Highlight>;
  highlightsCount?: Maybe<Scalars['Int']>;
  id: Scalars['ID'];
  reactions: Array<Reaction>;
  sharedAt: Scalars['Date'];
  sharedBy: User;
  sharedComment?: Maybe<Scalars['String']>;
  sharedWithHighlights?: Maybe<Scalars['Boolean']>;
};

export type FeedArticleEdge = {
  __typename?: 'FeedArticleEdge';
  cursor: Scalars['String'];
  node: FeedArticle;
};

export type FeedArticlesError = {
  __typename?: 'FeedArticlesError';
  errorCodes: Array<FeedArticlesErrorCode>;
};

export enum FeedArticlesErrorCode {
  Unauthorized = 'UNAUTHORIZED'
}

export type FeedArticlesResult = FeedArticlesError | FeedArticlesSuccess;

export type FeedArticlesSuccess = {
  __typename?: 'FeedArticlesSuccess';
  edges: Array<FeedArticleEdge>;
  pageInfo: PageInfo;
};

export type FeedEdge = {
  __typename?: 'FeedEdge';
  cursor: Scalars['String'];
  node: Feed;
};

export type FeedsError = {
  __typename?: 'FeedsError';
  errorCodes: Array<FeedsErrorCode>;
};

export enum FeedsErrorCode {
  BadRequest = 'BAD_REQUEST',
  Unauthorized = 'UNAUTHORIZED'
}

export type FeedsInput = {
  after?: InputMaybe<Scalars['String']>;
  first?: InputMaybe<Scalars['Int']>;
  query?: InputMaybe<Scalars['String']>;
  sort?: InputMaybe<SortParams>;
};

export type FeedsResult = FeedsError | FeedsSuccess;

export type FeedsSuccess = {
  __typename?: 'FeedsSuccess';
  edges: Array<FeedEdge>;
  pageInfo: PageInfo;
};

export type FetchContentError = {
  __typename?: 'FetchContentError';
  errorCodes: Array<FetchContentErrorCode>;
};

export enum FetchContentErrorCode {
  BadRequest = 'BAD_REQUEST',
  Unauthorized = 'UNAUTHORIZED'
}

export type FetchContentResult = FetchContentError | FetchContentSuccess;

export type FetchContentSuccess = {
  __typename?: 'FetchContentSuccess';
  success: Scalars['Boolean'];
};

export enum FetchContentType {
  Always = 'ALWAYS',
  Never = 'NEVER',
  WhenEmpty = 'WHEN_EMPTY'
}

export type Filter = {
  __typename?: 'Filter';
  category?: Maybe<Scalars['String']>;
  createdAt: Scalars['Date'];
  defaultFilter?: Maybe<Scalars['Boolean']>;
  description?: Maybe<Scalars['String']>;
  filter: Scalars['String'];
  folder?: Maybe<Scalars['String']>;
  id: Scalars['ID'];
  name: Scalars['String'];
  position: Scalars['Int'];
  updatedAt?: Maybe<Scalars['Date']>;
  visible?: Maybe<Scalars['Boolean']>;
};

export type FiltersError = {
  __typename?: 'FiltersError';
  errorCodes: Array<FiltersErrorCode>;
};

export enum FiltersErrorCode {
  BadRequest = 'BAD_REQUEST',
  Unauthorized = 'UNAUTHORIZED'
}

export type FiltersResult = FiltersError | FiltersSuccess;

export type FiltersSuccess = {
  __typename?: 'FiltersSuccess';
  filters: Array<Filter>;
};

export type GenerateApiKeyError = {
  __typename?: 'GenerateApiKeyError';
  errorCodes: Array<GenerateApiKeyErrorCode>;
};

export enum GenerateApiKeyErrorCode {
  AlreadyExists = 'ALREADY_EXISTS',
  BadRequest = 'BAD_REQUEST',
  Unauthorized = 'UNAUTHORIZED'
}

export type GenerateApiKeyInput = {
  expiresAt: Scalars['Date'];
  name: Scalars['String'];
  scopes?: InputMaybe<Array<Scalars['String']>>;
};

export type GenerateApiKeyResult = GenerateApiKeyError | GenerateApiKeySuccess;

export type GenerateApiKeySuccess = {
  __typename?: 'GenerateApiKeySuccess';
  apiKey: ApiKey;
};

export type GetDiscoverFeedArticleError = {
  __typename?: 'GetDiscoverFeedArticleError';
  errorCodes: Array<GetDiscoverFeedArticleErrorCode>;
};

export enum GetDiscoverFeedArticleErrorCode {
  BadRequest = 'BAD_REQUEST',
  NotFound = 'NOT_FOUND',
  Unauthorized = 'UNAUTHORIZED'
}

export type GetDiscoverFeedArticleResults = GetDiscoverFeedArticleError | GetDiscoverFeedArticleSuccess;

export type GetDiscoverFeedArticleSuccess = {
  __typename?: 'GetDiscoverFeedArticleSuccess';
  discoverArticles?: Maybe<Array<Maybe<DiscoverFeedArticle>>>;
  pageInfo: PageInfo;
};

export type GetDiscoverTopicError = {
  __typename?: 'GetDiscoverTopicError';
  errorCodes: Array<GetDiscoverTopicErrorCode>;
};

export enum GetDiscoverTopicErrorCode {
  Unauthorized = 'UNAUTHORIZED'
}

export type GetDiscoverTopicResults = GetDiscoverTopicError | GetDiscoverTopicSuccess;

export type GetDiscoverTopicSuccess = {
  __typename?: 'GetDiscoverTopicSuccess';
  discoverTopics?: Maybe<Array<DiscoverTopic>>;
};

export type GetFollowersError = {
  __typename?: 'GetFollowersError';
  errorCodes: Array<GetFollowersErrorCode>;
};

export enum GetFollowersErrorCode {
  Unauthorized = 'UNAUTHORIZED'
}

export type GetFollowersResult = GetFollowersError | GetFollowersSuccess;

export type GetFollowersSuccess = {
  __typename?: 'GetFollowersSuccess';
  followers: Array<User>;
};

export type GetFollowingError = {
  __typename?: 'GetFollowingError';
  errorCodes: Array<GetFollowingErrorCode>;
};

export enum GetFollowingErrorCode {
  Unauthorized = 'UNAUTHORIZED'
}

export type GetFollowingResult = GetFollowingError | GetFollowingSuccess;

export type GetFollowingSuccess = {
  __typename?: 'GetFollowingSuccess';
  following: Array<User>;
};

export type GetUserPersonalizationError = {
  __typename?: 'GetUserPersonalizationError';
  errorCodes: Array<GetUserPersonalizationErrorCode>;
};

export enum GetUserPersonalizationErrorCode {
  Unauthorized = 'UNAUTHORIZED'
}

export type GetUserPersonalizationResult = GetUserPersonalizationError | GetUserPersonalizationSuccess;

export type GetUserPersonalizationSuccess = {
  __typename?: 'GetUserPersonalizationSuccess';
  userPersonalization?: Maybe<UserPersonalization>;
};

export type GoogleLoginInput = {
  email: Scalars['String'];
  secret: Scalars['String'];
};

export type GoogleSignupError = {
  __typename?: 'GoogleSignupError';
  errorCodes: Array<Maybe<SignupErrorCode>>;
};

export type GoogleSignupInput = {
  bio?: InputMaybe<Scalars['String']>;
  email: Scalars['String'];
  name: Scalars['String'];
  pictureUrl: Scalars['String'];
  secret: Scalars['String'];
  sourceUserId: Scalars['String'];
  username: Scalars['String'];
};

export type GoogleSignupResult = GoogleSignupError | GoogleSignupSuccess;

export type GoogleSignupSuccess = {
  __typename?: 'GoogleSignupSuccess';
  me: User;
};

export type GroupsError = {
  __typename?: 'GroupsError';
  errorCodes: Array<GroupsErrorCode>;
};

export enum GroupsErrorCode {
  BadRequest = 'BAD_REQUEST',
  Unauthorized = 'UNAUTHORIZED'
}

export type GroupsResult = GroupsError | GroupsSuccess;

export type GroupsSuccess = {
  __typename?: 'GroupsSuccess';
  groups: Array<RecommendationGroup>;
};

export type Highlight = {
  __typename?: 'Highlight';
  annotation?: Maybe<Scalars['String']>;
  color?: Maybe<Scalars['String']>;
  createdAt: Scalars['Date'];
  createdByMe: Scalars['Boolean'];
  highlightPositionAnchorIndex?: Maybe<Scalars['Int']>;
  highlightPositionPercent?: Maybe<Scalars['Float']>;
  html?: Maybe<Scalars['String']>;
  id: Scalars['ID'];
  labels?: Maybe<Array<Label>>;
  patch?: Maybe<Scalars['String']>;
  prefix?: Maybe<Scalars['String']>;
  quote?: Maybe<Scalars['String']>;
  reactions: Array<Reaction>;
  replies: Array<HighlightReply>;
  representation: RepresentationType;
  sharedAt?: Maybe<Scalars['Date']>;
  shortId: Scalars['String'];
  suffix?: Maybe<Scalars['String']>;
  type: HighlightType;
  updatedAt?: Maybe<Scalars['Date']>;
  user: User;
};

export type HighlightReply = {
  __typename?: 'HighlightReply';
  createdAt: Scalars['Date'];
  highlight: Highlight;
  id: Scalars['ID'];
  text: Scalars['String'];
  updatedAt?: Maybe<Scalars['Date']>;
  user: User;
};

export type HighlightStats = {
  __typename?: 'HighlightStats';
  highlightCount: Scalars['Int'];
};

export enum HighlightType {
  Highlight = 'HIGHLIGHT',
  Note = 'NOTE',
  Redaction = 'REDACTION'
}

export type ImportFromIntegrationError = {
  __typename?: 'ImportFromIntegrationError';
  errorCodes: Array<ImportFromIntegrationErrorCode>;
};

export enum ImportFromIntegrationErrorCode {
  BadRequest = 'BAD_REQUEST',
  Unauthorized = 'UNAUTHORIZED'
}

export type ImportFromIntegrationResult = ImportFromIntegrationError | ImportFromIntegrationSuccess;

export type ImportFromIntegrationSuccess = {
  __typename?: 'ImportFromIntegrationSuccess';
  success: Scalars['Boolean'];
};

export enum ImportItemState {
  All = 'ALL',
  Archived = 'ARCHIVED',
  Unarchived = 'UNARCHIVED',
  Unread = 'UNREAD'
}

export type Integration = {
  __typename?: 'Integration';
  createdAt: Scalars['Date'];
  enabled: Scalars['Boolean'];
  id: Scalars['ID'];
  name: Scalars['String'];
  taskName?: Maybe<Scalars['String']>;
  token: Scalars['String'];
  type: IntegrationType;
  updatedAt?: Maybe<Scalars['Date']>;
};

export enum IntegrationType {
  Export = 'EXPORT',
  Import = 'IMPORT'
}

export type IntegrationsError = {
  __typename?: 'IntegrationsError';
  errorCodes: Array<IntegrationsErrorCode>;
};

export enum IntegrationsErrorCode {
  BadRequest = 'BAD_REQUEST',
  Unauthorized = 'UNAUTHORIZED'
}

export type IntegrationsResult = IntegrationsError | IntegrationsSuccess;

export type IntegrationsSuccess = {
  __typename?: 'IntegrationsSuccess';
  integrations: Array<Integration>;
};

export type JoinGroupError = {
  __typename?: 'JoinGroupError';
  errorCodes: Array<JoinGroupErrorCode>;
};

export enum JoinGroupErrorCode {
  BadRequest = 'BAD_REQUEST',
  NotFound = 'NOT_FOUND',
  Unauthorized = 'UNAUTHORIZED'
}

export type JoinGroupResult = JoinGroupError | JoinGroupSuccess;

export type JoinGroupSuccess = {
  __typename?: 'JoinGroupSuccess';
  group: RecommendationGroup;
};

export type Label = {
  __typename?: 'Label';
  color: Scalars['String'];
  createdAt?: Maybe<Scalars['Date']>;
  description?: Maybe<Scalars['String']>;
  id: Scalars['ID'];
  internal?: Maybe<Scalars['Boolean']>;
  name: Scalars['String'];
  position?: Maybe<Scalars['Int']>;
  source?: Maybe<Scalars['String']>;
};

export type LabelsError = {
  __typename?: 'LabelsError';
  errorCodes: Array<LabelsErrorCode>;
};

export enum LabelsErrorCode {
  BadRequest = 'BAD_REQUEST',
  NotFound = 'NOT_FOUND',
  Unauthorized = 'UNAUTHORIZED'
}

export type LabelsResult = LabelsError | LabelsSuccess;

export type LabelsSuccess = {
  __typename?: 'LabelsSuccess';
  labels: Array<Label>;
};

export type LeaveGroupError = {
  __typename?: 'LeaveGroupError';
  errorCodes: Array<LeaveGroupErrorCode>;
};

export enum LeaveGroupErrorCode {
  BadRequest = 'BAD_REQUEST',
  NotFound = 'NOT_FOUND',
  Unauthorized = 'UNAUTHORIZED'
}

export type LeaveGroupResult = LeaveGroupError | LeaveGroupSuccess;

export type LeaveGroupSuccess = {
  __typename?: 'LeaveGroupSuccess';
  success: Scalars['Boolean'];
};

export type Link = {
  __typename?: 'Link';
  highlightStats: HighlightStats;
  id: Scalars['ID'];
  page: Page;
  postedByViewer: Scalars['Boolean'];
  readState: ReadState;
  savedAt: Scalars['Date'];
  savedBy: User;
  savedByViewer: Scalars['Boolean'];
  shareInfo: LinkShareInfo;
  shareStats: ShareStats;
  slug: Scalars['String'];
  updatedAt?: Maybe<Scalars['Date']>;
  url: Scalars['String'];
};

export type LinkShareInfo = {
  __typename?: 'LinkShareInfo';
  description: Scalars['String'];
  imageUrl: Scalars['String'];
  title: Scalars['String'];
};

export type LogOutError = {
  __typename?: 'LogOutError';
  errorCodes: Array<LogOutErrorCode>;
};

export enum LogOutErrorCode {
  LogOutFailed = 'LOG_OUT_FAILED'
}

export type LogOutResult = LogOutError | LogOutSuccess;

export type LogOutSuccess = {
  __typename?: 'LogOutSuccess';
  message?: Maybe<Scalars['String']>;
};

export type LoginError = {
  __typename?: 'LoginError';
  errorCodes: Array<LoginErrorCode>;
};

export enum LoginErrorCode {
  AccessDenied = 'ACCESS_DENIED',
  AuthFailed = 'AUTH_FAILED',
  InvalidCredentials = 'INVALID_CREDENTIALS',
  UserAlreadyExists = 'USER_ALREADY_EXISTS',
  UserNotFound = 'USER_NOT_FOUND',
  WrongSource = 'WRONG_SOURCE'
}

export type LoginResult = LoginError | LoginSuccess;

export type LoginSuccess = {
  __typename?: 'LoginSuccess';
  me: User;
};

export type MarkEmailAsItemError = {
  __typename?: 'MarkEmailAsItemError';
  errorCodes: Array<MarkEmailAsItemErrorCode>;
};

export enum MarkEmailAsItemErrorCode {
  BadRequest = 'BAD_REQUEST',
  NotFound = 'NOT_FOUND',
  Unauthorized = 'UNAUTHORIZED'
}

export type MarkEmailAsItemResult = MarkEmailAsItemError | MarkEmailAsItemSuccess;

export type MarkEmailAsItemSuccess = {
  __typename?: 'MarkEmailAsItemSuccess';
  success: Scalars['Boolean'];
};

export type MergeHighlightError = {
  __typename?: 'MergeHighlightError';
  errorCodes: Array<MergeHighlightErrorCode>;
};

export enum MergeHighlightErrorCode {
  AlreadyExists = 'ALREADY_EXISTS',
  BadData = 'BAD_DATA',
  Forbidden = 'FORBIDDEN',
  NotFound = 'NOT_FOUND',
  Unauthorized = 'UNAUTHORIZED'
}

export type MergeHighlightInput = {
  annotation?: InputMaybe<Scalars['String']>;
  articleId: Scalars['ID'];
  color?: InputMaybe<Scalars['String']>;
  highlightPositionAnchorIndex?: InputMaybe<Scalars['Int']>;
  highlightPositionPercent?: InputMaybe<Scalars['Float']>;
  html?: InputMaybe<Scalars['String']>;
  id: Scalars['ID'];
  overlapHighlightIdList: Array<Scalars['String']>;
  patch: Scalars['String'];
  prefix?: InputMaybe<Scalars['String']>;
  quote: Scalars['String'];
  representation?: InputMaybe<RepresentationType>;
  shortId: Scalars['ID'];
  suffix?: InputMaybe<Scalars['String']>;
};

export type MergeHighlightResult = MergeHighlightError | MergeHighlightSuccess;

export type MergeHighlightSuccess = {
  __typename?: 'MergeHighlightSuccess';
  highlight: Highlight;
  overlapHighlightIdList: Array<Scalars['String']>;
};

export type MoveFilterError = {
  __typename?: 'MoveFilterError';
  errorCodes: Array<MoveFilterErrorCode>;
};

export enum MoveFilterErrorCode {
  BadRequest = 'BAD_REQUEST',
  NotFound = 'NOT_FOUND',
  Unauthorized = 'UNAUTHORIZED'
}

export type MoveFilterInput = {
  afterFilterId?: InputMaybe<Scalars['ID']>;
  filterId: Scalars['ID'];
};

export type MoveFilterResult = MoveFilterError | MoveFilterSuccess;

export type MoveFilterSuccess = {
  __typename?: 'MoveFilterSuccess';
  filter: Filter;
};

export type MoveLabelError = {
  __typename?: 'MoveLabelError';
  errorCodes: Array<MoveLabelErrorCode>;
};

export enum MoveLabelErrorCode {
  BadRequest = 'BAD_REQUEST',
  NotFound = 'NOT_FOUND',
  Unauthorized = 'UNAUTHORIZED'
}

export type MoveLabelInput = {
  afterLabelId?: InputMaybe<Scalars['ID']>;
  labelId: Scalars['ID'];
};

export type MoveLabelResult = MoveLabelError | MoveLabelSuccess;

export type MoveLabelSuccess = {
  __typename?: 'MoveLabelSuccess';
  label: Label;
};

export type MoveToFolderError = {
  __typename?: 'MoveToFolderError';
  errorCodes: Array<MoveToFolderErrorCode>;
};

export enum MoveToFolderErrorCode {
  AlreadyExists = 'ALREADY_EXISTS',
  BadRequest = 'BAD_REQUEST',
  Unauthorized = 'UNAUTHORIZED'
}

export type MoveToFolderResult = MoveToFolderError | MoveToFolderSuccess;

export type MoveToFolderSuccess = {
  __typename?: 'MoveToFolderSuccess';
  success: Scalars['Boolean'];
};

export type Mutation = {
  __typename?: 'Mutation';
  addDiscoverFeed: AddDiscoverFeedResult;
  addPopularRead: AddPopularReadResult;
  bulkAction: BulkActionResult;
  createArticle: CreateArticleResult;
  createArticleSavingRequest: CreateArticleSavingRequestResult;
  createGroup: CreateGroupResult;
  createHighlight: CreateHighlightResult;
  createLabel: CreateLabelResult;
  createNewsletterEmail: CreateNewsletterEmailResult;
  deleteAccount: DeleteAccountResult;
  deleteDiscoverArticle: DeleteDiscoverArticleResult;
  deleteDiscoverFeed: DeleteDiscoverFeedResult;
  deleteFilter: DeleteFilterResult;
  deleteHighlight: DeleteHighlightResult;
  deleteIntegration: DeleteIntegrationResult;
  deleteLabel: DeleteLabelResult;
  deleteNewsletterEmail: DeleteNewsletterEmailResult;
  deleteRule: DeleteRuleResult;
  deleteWebhook: DeleteWebhookResult;
  editDiscoverFeed: EditDiscoverFeedResult;
  emptyTrash: EmptyTrashResult;
  fetchContent: FetchContentResult;
  generateApiKey: GenerateApiKeyResult;
  googleLogin: LoginResult;
  googleSignup: GoogleSignupResult;
  importFromIntegration: ImportFromIntegrationResult;
  joinGroup: JoinGroupResult;
  leaveGroup: LeaveGroupResult;
  logOut: LogOutResult;
  markEmailAsItem: MarkEmailAsItemResult;
  mergeHighlight: MergeHighlightResult;
  moveFilter: MoveFilterResult;
  moveLabel: MoveLabelResult;
  moveToFolder: MoveToFolderResult;
  optInFeature: OptInFeatureResult;
  recommend: RecommendResult;
  recommendHighlights: RecommendHighlightsResult;
  reportItem: ReportItemResult;
  revokeApiKey: RevokeApiKeyResult;
  saveArticleReadingProgress: SaveArticleReadingProgressResult;
  saveDiscoverArticle: SaveDiscoverArticleResult;
  saveFile: SaveResult;
  saveFilter: SaveFilterResult;
  savePage: SaveResult;
  saveUrl: SaveResult;
  setBookmarkArticle: SetBookmarkArticleResult;
  setDeviceToken: SetDeviceTokenResult;
  setFavoriteArticle: SetFavoriteArticleResult;
  setIntegration: SetIntegrationResult;
  setLabels: SetLabelsResult;
  setLabelsForHighlight: SetLabelsResult;
  setLinkArchived: ArchiveLinkResult;
  setRule: SetRuleResult;
  setUserPersonalization: SetUserPersonalizationResult;
  setWebhook: SetWebhookResult;
  subscribe: SubscribeResult;
  unsubscribe: UnsubscribeResult;
  updateEmail: UpdateEmailResult;
  updateFilter: UpdateFilterResult;
  updateHighlight: UpdateHighlightResult;
  updateLabel: UpdateLabelResult;
  updateNewsletterEmail: UpdateNewsletterEmailResult;
  updatePage: UpdatePageResult;
  updateSubscription: UpdateSubscriptionResult;
  updateUser: UpdateUserResult;
  updateUserProfile: UpdateUserProfileResult;
  uploadFileRequest: UploadFileRequestResult;
  uploadImportFile: UploadImportFileResult;
};


export type MutationAddDiscoverFeedArgs = {
  input: AddDiscoverFeedInput;
};


export type MutationAddPopularReadArgs = {
  name: Scalars['String'];
};


export type MutationBulkActionArgs = {
  action: BulkActionType;
  arguments?: InputMaybe<Scalars['JSON']>;
  async?: InputMaybe<Scalars['Boolean']>;
  expectedCount?: InputMaybe<Scalars['Int']>;
  labelIds?: InputMaybe<Array<Scalars['ID']>>;
  query: Scalars['String'];
};


export type MutationCreateArticleArgs = {
  input: CreateArticleInput;
};


export type MutationCreateArticleSavingRequestArgs = {
  input: CreateArticleSavingRequestInput;
};


export type MutationCreateGroupArgs = {
  input: CreateGroupInput;
};


export type MutationCreateHighlightArgs = {
  input: CreateHighlightInput;
};


export type MutationCreateLabelArgs = {
  input: CreateLabelInput;
};


export type MutationCreateNewsletterEmailArgs = {
  input?: InputMaybe<CreateNewsletterEmailInput>;
};


export type MutationDeleteAccountArgs = {
  userID: Scalars['ID'];
};


export type MutationDeleteDiscoverArticleArgs = {
  input: DeleteDiscoverArticleInput;
};


export type MutationDeleteDiscoverFeedArgs = {
  input: DeleteDiscoverFeedInput;
};


export type MutationDeleteFilterArgs = {
  id: Scalars['ID'];
};


export type MutationDeleteHighlightArgs = {
  highlightId: Scalars['ID'];
};


export type MutationDeleteIntegrationArgs = {
  id: Scalars['ID'];
};


export type MutationDeleteLabelArgs = {
  id: Scalars['ID'];
};


export type MutationDeleteNewsletterEmailArgs = {
  newsletterEmailId: Scalars['ID'];
};


export type MutationDeleteRuleArgs = {
  id: Scalars['ID'];
};


export type MutationDeleteWebhookArgs = {
  id: Scalars['ID'];
};


export type MutationEditDiscoverFeedArgs = {
  input: EditDiscoverFeedInput;
};


export type MutationFetchContentArgs = {
  id: Scalars['ID'];
};


export type MutationGenerateApiKeyArgs = {
  input: GenerateApiKeyInput;
};


export type MutationGoogleLoginArgs = {
  input: GoogleLoginInput;
};


export type MutationGoogleSignupArgs = {
  input: GoogleSignupInput;
};


export type MutationImportFromIntegrationArgs = {
  integrationId: Scalars['ID'];
};


export type MutationJoinGroupArgs = {
  inviteCode: Scalars['String'];
};


export type MutationLeaveGroupArgs = {
  groupId: Scalars['ID'];
};


export type MutationMarkEmailAsItemArgs = {
  recentEmailId: Scalars['ID'];
};


export type MutationMergeHighlightArgs = {
  input: MergeHighlightInput;
};


export type MutationMoveFilterArgs = {
  input: MoveFilterInput;
};


export type MutationMoveLabelArgs = {
  input: MoveLabelInput;
};


export type MutationMoveToFolderArgs = {
  folder: Scalars['String'];
  id: Scalars['ID'];
};


export type MutationOptInFeatureArgs = {
  input: OptInFeatureInput;
};


export type MutationRecommendArgs = {
  input: RecommendInput;
};


export type MutationRecommendHighlightsArgs = {
  input: RecommendHighlightsInput;
};


export type MutationReportItemArgs = {
  input: ReportItemInput;
};


export type MutationRevokeApiKeyArgs = {
  id: Scalars['ID'];
};


export type MutationSaveArticleReadingProgressArgs = {
  input: SaveArticleReadingProgressInput;
};


export type MutationSaveDiscoverArticleArgs = {
  input: SaveDiscoverArticleInput;
};


export type MutationSaveFileArgs = {
  input: SaveFileInput;
};


export type MutationSaveFilterArgs = {
  input: SaveFilterInput;
};


export type MutationSavePageArgs = {
  input: SavePageInput;
};


export type MutationSaveUrlArgs = {
  input: SaveUrlInput;
};


export type MutationSetBookmarkArticleArgs = {
  input: SetBookmarkArticleInput;
};


export type MutationSetDeviceTokenArgs = {
  input: SetDeviceTokenInput;
};


export type MutationSetFavoriteArticleArgs = {
  id: Scalars['ID'];
};


export type MutationSetIntegrationArgs = {
  input: SetIntegrationInput;
};


export type MutationSetLabelsArgs = {
  input: SetLabelsInput;
};


export type MutationSetLabelsForHighlightArgs = {
  input: SetLabelsForHighlightInput;
};


export type MutationSetLinkArchivedArgs = {
  input: ArchiveLinkInput;
};


export type MutationSetRuleArgs = {
  input: SetRuleInput;
};


export type MutationSetUserPersonalizationArgs = {
  input: SetUserPersonalizationInput;
};


export type MutationSetWebhookArgs = {
  input: SetWebhookInput;
};


export type MutationSubscribeArgs = {
  input: SubscribeInput;
};


export type MutationUnsubscribeArgs = {
  name: Scalars['String'];
  subscriptionId?: InputMaybe<Scalars['ID']>;
};


export type MutationUpdateEmailArgs = {
  input: UpdateEmailInput;
};


export type MutationUpdateFilterArgs = {
  input: UpdateFilterInput;
};


export type MutationUpdateHighlightArgs = {
  input: UpdateHighlightInput;
};


export type MutationUpdateLabelArgs = {
  input: UpdateLabelInput;
};


export type MutationUpdateNewsletterEmailArgs = {
  input: UpdateNewsletterEmailInput;
};


export type MutationUpdatePageArgs = {
  input: UpdatePageInput;
};


export type MutationUpdateSubscriptionArgs = {
  input: UpdateSubscriptionInput;
};


export type MutationUpdateUserArgs = {
  input: UpdateUserInput;
};


export type MutationUpdateUserProfileArgs = {
  input: UpdateUserProfileInput;
};


export type MutationUploadFileRequestArgs = {
  input: UploadFileRequestInput;
};


export type MutationUploadImportFileArgs = {
  contentType: Scalars['String'];
  type: UploadImportFileType;
};

export type NewsletterEmail = {
  __typename?: 'NewsletterEmail';
  address: Scalars['String'];
  confirmationCode?: Maybe<Scalars['String']>;
  createdAt: Scalars['Date'];
  description?: Maybe<Scalars['String']>;
  folder: Scalars['String'];
  id: Scalars['ID'];
  name?: Maybe<Scalars['String']>;
  subscriptionCount: Scalars['Int'];
};

export type NewsletterEmailsError = {
  __typename?: 'NewsletterEmailsError';
  errorCodes: Array<NewsletterEmailsErrorCode>;
};

export enum NewsletterEmailsErrorCode {
  BadRequest = 'BAD_REQUEST',
  Unauthorized = 'UNAUTHORIZED'
}

export type NewsletterEmailsResult = NewsletterEmailsError | NewsletterEmailsSuccess;

export type NewsletterEmailsSuccess = {
  __typename?: 'NewsletterEmailsSuccess';
  newsletterEmails: Array<NewsletterEmail>;
};

export type OptInFeatureError = {
  __typename?: 'OptInFeatureError';
  errorCodes: Array<OptInFeatureErrorCode>;
};

export enum OptInFeatureErrorCode {
  BadRequest = 'BAD_REQUEST',
  NotFound = 'NOT_FOUND'
}

export type OptInFeatureInput = {
  name: Scalars['String'];
};

export type OptInFeatureResult = OptInFeatureError | OptInFeatureSuccess;

export type OptInFeatureSuccess = {
  __typename?: 'OptInFeatureSuccess';
  feature: Feature;
};

export type Page = {
  __typename?: 'Page';
  author?: Maybe<Scalars['String']>;
  createdAt: Scalars['Date'];
  description?: Maybe<Scalars['String']>;
  hash: Scalars['String'];
  id: Scalars['ID'];
  image: Scalars['String'];
  originalHtml: Scalars['String'];
  originalUrl: Scalars['String'];
  publishedAt?: Maybe<Scalars['Date']>;
  readableHtml: Scalars['String'];
  title: Scalars['String'];
  type: PageType;
  updatedAt?: Maybe<Scalars['Date']>;
  url: Scalars['String'];
};

export type PageInfo = {
  __typename?: 'PageInfo';
  endCursor?: Maybe<Scalars['String']>;
  hasNextPage: Scalars['Boolean'];
  hasPreviousPage: Scalars['Boolean'];
  startCursor?: Maybe<Scalars['String']>;
  totalCount?: Maybe<Scalars['Int']>;
};

export type PageInfoInput = {
  author?: InputMaybe<Scalars['String']>;
  canonicalUrl?: InputMaybe<Scalars['String']>;
  contentType?: InputMaybe<Scalars['String']>;
  description?: InputMaybe<Scalars['String']>;
  previewImage?: InputMaybe<Scalars['String']>;
  publishedAt?: InputMaybe<Scalars['Date']>;
  title?: InputMaybe<Scalars['String']>;
};

export enum PageType {
  Article = 'ARTICLE',
  Book = 'BOOK',
  File = 'FILE',
  Highlights = 'HIGHLIGHTS',
  Image = 'IMAGE',
  Profile = 'PROFILE',
  Tweet = 'TWEET',
  Unknown = 'UNKNOWN',
  Video = 'VIDEO',
  Website = 'WEBSITE'
}

export type ParseResult = {
  byline?: InputMaybe<Scalars['String']>;
  content: Scalars['String'];
  dir?: InputMaybe<Scalars['String']>;
  excerpt: Scalars['String'];
  language?: InputMaybe<Scalars['String']>;
  length: Scalars['Int'];
  previewImage?: InputMaybe<Scalars['String']>;
  publishedDate?: InputMaybe<Scalars['Date']>;
  siteIcon?: InputMaybe<Scalars['String']>;
  siteName?: InputMaybe<Scalars['String']>;
  textContent: Scalars['String'];
  title: Scalars['String'];
};

export type PreparedDocumentInput = {
  document: Scalars['String'];
  pageInfo: PageInfoInput;
};

export type Profile = {
  __typename?: 'Profile';
  bio?: Maybe<Scalars['String']>;
  id: Scalars['ID'];
  pictureUrl?: Maybe<Scalars['String']>;
  private: Scalars['Boolean'];
  username: Scalars['String'];
};

export type Query = {
  __typename?: 'Query';
  apiKeys: ApiKeysResult;
  article: ArticleResult;
  articleSavingRequest: ArticleSavingRequestResult;
  deviceTokens: DeviceTokensResult;
  discoverFeeds: DiscoverFeedResult;
  discoverTopics: GetDiscoverTopicResults;
  feeds: FeedsResult;
  filters: FiltersResult;
  getDiscoverFeedArticles: GetDiscoverFeedArticleResults;
  getUserPersonalization: GetUserPersonalizationResult;
  groups: GroupsResult;
  hello?: Maybe<Scalars['String']>;
  integrations: IntegrationsResult;
  labels: LabelsResult;
  me?: Maybe<User>;
  newsletterEmails: NewsletterEmailsResult;
  recentEmails: RecentEmailsResult;
  recentSearches: RecentSearchesResult;
  rules: RulesResult;
  scanFeeds: ScanFeedsResult;
  search: SearchResult;
  sendInstallInstructions: SendInstallInstructionsResult;
  subscriptions: SubscriptionsResult;
  typeaheadSearch: TypeaheadSearchResult;
  updatesSince: UpdatesSinceResult;
  user: UserResult;
  users: UsersResult;
  validateUsername: Scalars['Boolean'];
  webhook: WebhookResult;
  webhooks: WebhooksResult;
};


export type QueryArticleArgs = {
  format?: InputMaybe<Scalars['String']>;
  slug: Scalars['String'];
  username: Scalars['String'];
};


export type QueryArticleSavingRequestArgs = {
  id?: InputMaybe<Scalars['ID']>;
  url?: InputMaybe<Scalars['String']>;
};


export type QueryFeedsArgs = {
  input: FeedsInput;
};


export type QueryGetDiscoverFeedArticlesArgs = {
  after?: InputMaybe<Scalars['String']>;
  discoverTopicId: Scalars['String'];
  feedId?: InputMaybe<Scalars['ID']>;
  first?: InputMaybe<Scalars['Int']>;
};


export type QueryRulesArgs = {
  enabled?: InputMaybe<Scalars['Boolean']>;
};


export type QueryScanFeedsArgs = {
  input: ScanFeedsInput;
};


export type QuerySearchArgs = {
  after?: InputMaybe<Scalars['String']>;
  first?: InputMaybe<Scalars['Int']>;
  format?: InputMaybe<Scalars['String']>;
  includeContent?: InputMaybe<Scalars['Boolean']>;
  query?: InputMaybe<Scalars['String']>;
};


export type QuerySubscriptionsArgs = {
  sort?: InputMaybe<SortParams>;
  type?: InputMaybe<SubscriptionType>;
};


export type QueryTypeaheadSearchArgs = {
  first?: InputMaybe<Scalars['Int']>;
  query: Scalars['String'];
};


export type QueryUpdatesSinceArgs = {
  after?: InputMaybe<Scalars['String']>;
  first?: InputMaybe<Scalars['Int']>;
  folder?: InputMaybe<Scalars['String']>;
  since: Scalars['Date'];
  sort?: InputMaybe<SortParams>;
};


export type QueryUserArgs = {
  userId?: InputMaybe<Scalars['ID']>;
  username?: InputMaybe<Scalars['String']>;
};


export type QueryValidateUsernameArgs = {
  username: Scalars['String'];
};


export type QueryWebhookArgs = {
  id: Scalars['ID'];
};

export type Reaction = {
  __typename?: 'Reaction';
  code: ReactionType;
  createdAt: Scalars['Date'];
  id: Scalars['ID'];
  updatedAt?: Maybe<Scalars['Date']>;
  user: User;
};

export enum ReactionType {
  Crying = 'CRYING',
  Heart = 'HEART',
  Hushed = 'HUSHED',
  Like = 'LIKE',
  Pout = 'POUT',
  Smile = 'SMILE'
}

export type ReadState = {
  __typename?: 'ReadState';
  progressAnchorIndex: Scalars['Int'];
  progressPercent: Scalars['Float'];
  reading?: Maybe<Scalars['Boolean']>;
  readingTime?: Maybe<Scalars['Int']>;
};

export type RecentEmail = {
  __typename?: 'RecentEmail';
  createdAt: Scalars['Date'];
  from: Scalars['String'];
  html?: Maybe<Scalars['String']>;
  id: Scalars['ID'];
  subject: Scalars['String'];
  text: Scalars['String'];
  to: Scalars['String'];
  type: Scalars['String'];
};

export type RecentEmailsError = {
  __typename?: 'RecentEmailsError';
  errorCodes: Array<RecentEmailsErrorCode>;
};

export enum RecentEmailsErrorCode {
  BadRequest = 'BAD_REQUEST',
  Unauthorized = 'UNAUTHORIZED'
}

export type RecentEmailsResult = RecentEmailsError | RecentEmailsSuccess;

export type RecentEmailsSuccess = {
  __typename?: 'RecentEmailsSuccess';
  recentEmails: Array<RecentEmail>;
};

export type RecentSearch = {
  __typename?: 'RecentSearch';
  createdAt: Scalars['Date'];
  id: Scalars['ID'];
  term: Scalars['String'];
};

export type RecentSearchesError = {
  __typename?: 'RecentSearchesError';
  errorCodes: Array<RecentSearchesErrorCode>;
};

export enum RecentSearchesErrorCode {
  BadRequest = 'BAD_REQUEST',
  Unauthorized = 'UNAUTHORIZED'
}

export type RecentSearchesResult = RecentSearchesError | RecentSearchesSuccess;

export type RecentSearchesSuccess = {
  __typename?: 'RecentSearchesSuccess';
  searches: Array<RecentSearch>;
};

export type RecommendError = {
  __typename?: 'RecommendError';
  errorCodes: Array<RecommendErrorCode>;
};

export enum RecommendErrorCode {
  BadRequest = 'BAD_REQUEST',
  NotFound = 'NOT_FOUND',
  Unauthorized = 'UNAUTHORIZED'
}

export type RecommendHighlightsError = {
  __typename?: 'RecommendHighlightsError';
  errorCodes: Array<RecommendHighlightsErrorCode>;
};

export enum RecommendHighlightsErrorCode {
  BadRequest = 'BAD_REQUEST',
  NotFound = 'NOT_FOUND',
  Unauthorized = 'UNAUTHORIZED'
}

export type RecommendHighlightsInput = {
  groupIds: Array<Scalars['ID']>;
  highlightIds: Array<Scalars['ID']>;
  note?: InputMaybe<Scalars['String']>;
  pageId: Scalars['ID'];
};

export type RecommendHighlightsResult = RecommendHighlightsError | RecommendHighlightsSuccess;

export type RecommendHighlightsSuccess = {
  __typename?: 'RecommendHighlightsSuccess';
  success: Scalars['Boolean'];
};

export type RecommendInput = {
  groupIds: Array<Scalars['ID']>;
  note?: InputMaybe<Scalars['String']>;
  pageId: Scalars['ID'];
  recommendedWithHighlights?: InputMaybe<Scalars['Boolean']>;
};

export type RecommendResult = RecommendError | RecommendSuccess;

export type RecommendSuccess = {
  __typename?: 'RecommendSuccess';
  success: Scalars['Boolean'];
};

export type Recommendation = {
  __typename?: 'Recommendation';
  id: Scalars['ID'];
  name: Scalars['String'];
  note?: Maybe<Scalars['String']>;
  recommendedAt: Scalars['Date'];
  user?: Maybe<RecommendingUser>;
};

export type RecommendationGroup = {
  __typename?: 'RecommendationGroup';
  admins: Array<User>;
  canPost: Scalars['Boolean'];
  canSeeMembers: Scalars['Boolean'];
  createdAt: Scalars['Date'];
  description?: Maybe<Scalars['String']>;
  id: Scalars['ID'];
  inviteUrl: Scalars['String'];
  members: Array<User>;
  name: Scalars['String'];
  topics?: Maybe<Array<Scalars['String']>>;
  updatedAt?: Maybe<Scalars['Date']>;
};

export type RecommendingUser = {
  __typename?: 'RecommendingUser';
  name: Scalars['String'];
  profileImageURL?: Maybe<Scalars['String']>;
  userId: Scalars['String'];
  username: Scalars['String'];
};

export type Reminder = {
  __typename?: 'Reminder';
  archiveUntil: Scalars['Boolean'];
  id: Scalars['ID'];
  remindAt: Scalars['Date'];
  sendNotification: Scalars['Boolean'];
};

export type ReminderError = {
  __typename?: 'ReminderError';
  errorCodes: Array<ReminderErrorCode>;
};

export enum ReminderErrorCode {
  BadRequest = 'BAD_REQUEST',
  NotFound = 'NOT_FOUND',
  Unauthorized = 'UNAUTHORIZED'
}

export type ReminderResult = ReminderError | ReminderSuccess;

export type ReminderSuccess = {
  __typename?: 'ReminderSuccess';
  reminder: Reminder;
};

export type ReportItemInput = {
  itemUrl: Scalars['String'];
  pageId: Scalars['ID'];
  reportComment: Scalars['String'];
  reportTypes: Array<ReportType>;
  sharedBy?: InputMaybe<Scalars['ID']>;
};

export type ReportItemResult = {
  __typename?: 'ReportItemResult';
  message: Scalars['String'];
};

export enum ReportType {
  Abusive = 'ABUSIVE',
  ContentDisplay = 'CONTENT_DISPLAY',
  ContentViolation = 'CONTENT_VIOLATION',
  Spam = 'SPAM'
}

export enum RepresentationType {
  Content = 'CONTENT',
  FeedContent = 'FEED_CONTENT'
}

export type RevokeApiKeyError = {
  __typename?: 'RevokeApiKeyError';
  errorCodes: Array<RevokeApiKeyErrorCode>;
};

export enum RevokeApiKeyErrorCode {
  BadRequest = 'BAD_REQUEST',
  NotFound = 'NOT_FOUND',
  Unauthorized = 'UNAUTHORIZED'
}

export type RevokeApiKeyResult = RevokeApiKeyError | RevokeApiKeySuccess;

export type RevokeApiKeySuccess = {
  __typename?: 'RevokeApiKeySuccess';
  apiKey: ApiKey;
};

export type Rule = {
  __typename?: 'Rule';
  actions: Array<RuleAction>;
  createdAt: Scalars['Date'];
  enabled: Scalars['Boolean'];
  eventTypes: Array<RuleEventType>;
  filter: Scalars['String'];
  id: Scalars['ID'];
  name: Scalars['String'];
  updatedAt?: Maybe<Scalars['Date']>;
};

export type RuleAction = {
  __typename?: 'RuleAction';
  params: Array<Scalars['String']>;
  type: RuleActionType;
};

export type RuleActionInput = {
  params: Array<Scalars['String']>;
  type: RuleActionType;
};

export enum RuleActionType {
  AddLabel = 'ADD_LABEL',
  Archive = 'ARCHIVE',
  Delete = 'DELETE',
  MarkAsRead = 'MARK_AS_READ',
  SendNotification = 'SEND_NOTIFICATION'
}

export enum RuleEventType {
  PageCreated = 'PAGE_CREATED',
  PageUpdated = 'PAGE_UPDATED'
}

export type RulesError = {
  __typename?: 'RulesError';
  errorCodes: Array<RulesErrorCode>;
};

export enum RulesErrorCode {
  BadRequest = 'BAD_REQUEST',
  Unauthorized = 'UNAUTHORIZED'
}

export type RulesResult = RulesError | RulesSuccess;

export type RulesSuccess = {
  __typename?: 'RulesSuccess';
  rules: Array<Rule>;
};

export type SaveArticleReadingProgressError = {
  __typename?: 'SaveArticleReadingProgressError';
  errorCodes: Array<SaveArticleReadingProgressErrorCode>;
};

export enum SaveArticleReadingProgressErrorCode {
  BadData = 'BAD_DATA',
  NotFound = 'NOT_FOUND',
  Unauthorized = 'UNAUTHORIZED'
}

export type SaveArticleReadingProgressInput = {
  force?: InputMaybe<Scalars['Boolean']>;
  id: Scalars['ID'];
  readingProgressAnchorIndex?: InputMaybe<Scalars['Int']>;
  readingProgressPercent: Scalars['Float'];
  readingProgressTopPercent?: InputMaybe<Scalars['Float']>;
};

export type SaveArticleReadingProgressResult = SaveArticleReadingProgressError | SaveArticleReadingProgressSuccess;

export type SaveArticleReadingProgressSuccess = {
  __typename?: 'SaveArticleReadingProgressSuccess';
  updatedArticle: Article;
};

export type SaveDiscoverArticleError = {
  __typename?: 'SaveDiscoverArticleError';
  errorCodes: Array<SaveDiscoverArticleErrorCode>;
};

export enum SaveDiscoverArticleErrorCode {
  BadRequest = 'BAD_REQUEST',
  NotFound = 'NOT_FOUND',
  Unauthorized = 'UNAUTHORIZED'
}

export type SaveDiscoverArticleInput = {
  discoverArticleId: Scalars['ID'];
  locale?: InputMaybe<Scalars['String']>;
  timezone?: InputMaybe<Scalars['String']>;
};

export type SaveDiscoverArticleResult = SaveDiscoverArticleError | SaveDiscoverArticleSuccess;

export type SaveDiscoverArticleSuccess = {
  __typename?: 'SaveDiscoverArticleSuccess';
  saveId: Scalars['String'];
  url: Scalars['String'];
};

export type SaveError = {
  __typename?: 'SaveError';
  errorCodes: Array<SaveErrorCode>;
  message?: Maybe<Scalars['String']>;
};

export enum SaveErrorCode {
  EmbeddedHighlightFailed = 'EMBEDDED_HIGHLIGHT_FAILED',
  Unauthorized = 'UNAUTHORIZED',
  Unknown = 'UNKNOWN'
}

export type SaveFileInput = {
  clientRequestId: Scalars['ID'];
  folder?: InputMaybe<Scalars['String']>;
  labels?: InputMaybe<Array<CreateLabelInput>>;
  publishedAt?: InputMaybe<Scalars['Date']>;
  savedAt?: InputMaybe<Scalars['Date']>;
  source: Scalars['String'];
  state?: InputMaybe<ArticleSavingRequestStatus>;
  subscription?: InputMaybe<Scalars['String']>;
  uploadFileId: Scalars['ID'];
  url: Scalars['String'];
};

export type SaveFilterError = {
  __typename?: 'SaveFilterError';
  errorCodes: Array<SaveFilterErrorCode>;
};

export enum SaveFilterErrorCode {
  BadRequest = 'BAD_REQUEST',
  NotFound = 'NOT_FOUND',
  Unauthorized = 'UNAUTHORIZED'
}

export type SaveFilterInput = {
  category?: InputMaybe<Scalars['String']>;
  description?: InputMaybe<Scalars['String']>;
  filter: Scalars['String'];
  folder?: InputMaybe<Scalars['String']>;
  name: Scalars['String'];
  position?: InputMaybe<Scalars['Int']>;
};

export type SaveFilterResult = SaveFilterError | SaveFilterSuccess;

export type SaveFilterSuccess = {
  __typename?: 'SaveFilterSuccess';
  filter: Filter;
};

export type SavePageInput = {
  clientRequestId: Scalars['ID'];
  folder?: InputMaybe<Scalars['String']>;
  labels?: InputMaybe<Array<CreateLabelInput>>;
  originalContent: Scalars['String'];
  parseResult?: InputMaybe<ParseResult>;
  publishedAt?: InputMaybe<Scalars['Date']>;
  rssFeedUrl?: InputMaybe<Scalars['String']>;
  savedAt?: InputMaybe<Scalars['Date']>;
  source: Scalars['String'];
  state?: InputMaybe<ArticleSavingRequestStatus>;
  title?: InputMaybe<Scalars['String']>;
  url: Scalars['String'];
};

export type SaveResult = SaveError | SaveSuccess;

export type SaveSuccess = {
  __typename?: 'SaveSuccess';
  clientRequestId: Scalars['ID'];
  url: Scalars['String'];
};

export type SaveUrlInput = {
  clientRequestId: Scalars['ID'];
  folder?: InputMaybe<Scalars['String']>;
  labels?: InputMaybe<Array<CreateLabelInput>>;
  locale?: InputMaybe<Scalars['String']>;
  publishedAt?: InputMaybe<Scalars['Date']>;
  savedAt?: InputMaybe<Scalars['Date']>;
  source: Scalars['String'];
  state?: InputMaybe<ArticleSavingRequestStatus>;
  timezone?: InputMaybe<Scalars['String']>;
  url: Scalars['String'];
};

export type ScanFeedsError = {
  __typename?: 'ScanFeedsError';
  errorCodes: Array<ScanFeedsErrorCode>;
};

export enum ScanFeedsErrorCode {
  BadRequest = 'BAD_REQUEST'
}

export type ScanFeedsInput = {
  opml?: InputMaybe<Scalars['String']>;
  url?: InputMaybe<Scalars['String']>;
};

export type ScanFeedsResult = ScanFeedsError | ScanFeedsSuccess;

export type ScanFeedsSuccess = {
  __typename?: 'ScanFeedsSuccess';
  feeds: Array<Feed>;
};

export type SearchError = {
  __typename?: 'SearchError';
  errorCodes: Array<SearchErrorCode>;
};

export enum SearchErrorCode {
  QueryTooLong = 'QUERY_TOO_LONG',
  Unauthorized = 'UNAUTHORIZED'
}

export type SearchItem = {
  __typename?: 'SearchItem';
  aiSummary?: Maybe<Scalars['String']>;
  annotation?: Maybe<Scalars['String']>;
  archivedAt?: Maybe<Scalars['Date']>;
  author?: Maybe<Scalars['String']>;
  color?: Maybe<Scalars['String']>;
  content?: Maybe<Scalars['String']>;
  contentReader: ContentReader;
  createdAt: Scalars['Date'];
  description?: Maybe<Scalars['String']>;
  directionality?: Maybe<DirectionalityType>;
  feedContent?: Maybe<Scalars['String']>;
  folder: Scalars['String'];
  highlights?: Maybe<Array<Highlight>>;
  id: Scalars['ID'];
  image?: Maybe<Scalars['String']>;
  isArchived: Scalars['Boolean'];
  labels?: Maybe<Array<Label>>;
  language?: Maybe<Scalars['String']>;
  links?: Maybe<Scalars['JSON']>;
  originalArticleUrl?: Maybe<Scalars['String']>;
  ownedByViewer?: Maybe<Scalars['Boolean']>;
  pageId?: Maybe<Scalars['ID']>;
  pageType: PageType;
  previewContentType?: Maybe<Scalars['String']>;
  publishedAt?: Maybe<Scalars['Date']>;
  quote?: Maybe<Scalars['String']>;
  readAt?: Maybe<Scalars['Date']>;
  readingProgressAnchorIndex: Scalars['Int'];
  readingProgressPercent: Scalars['Float'];
  readingProgressTopPercent?: Maybe<Scalars['Float']>;
  recommendations?: Maybe<Array<Recommendation>>;
  savedAt: Scalars['Date'];
  shortId?: Maybe<Scalars['String']>;
  siteIcon?: Maybe<Scalars['String']>;
  siteName?: Maybe<Scalars['String']>;
  slug: Scalars['String'];
  state?: Maybe<ArticleSavingRequestStatus>;
  subscription?: Maybe<Scalars['String']>;
  title: Scalars['String'];
  unsubHttpUrl?: Maybe<Scalars['String']>;
  unsubMailTo?: Maybe<Scalars['String']>;
  updatedAt?: Maybe<Scalars['Date']>;
  uploadFileId?: Maybe<Scalars['ID']>;
  url: Scalars['String'];
  wordsCount?: Maybe<Scalars['Int']>;
};

export type SearchItemEdge = {
  __typename?: 'SearchItemEdge';
  cursor: Scalars['String'];
  node: SearchItem;
};

export type SearchResult = SearchError | SearchSuccess;

export type SearchSuccess = {
  __typename?: 'SearchSuccess';
  edges: Array<SearchItemEdge>;
  pageInfo: PageInfo;
};

export type SendInstallInstructionsError = {
  __typename?: 'SendInstallInstructionsError';
  errorCodes: Array<SendInstallInstructionsErrorCode>;
};

export enum SendInstallInstructionsErrorCode {
  BadRequest = 'BAD_REQUEST',
  Forbidden = 'FORBIDDEN',
  NotFound = 'NOT_FOUND',
  Unauthorized = 'UNAUTHORIZED'
}

export type SendInstallInstructionsResult = SendInstallInstructionsError | SendInstallInstructionsSuccess;

export type SendInstallInstructionsSuccess = {
  __typename?: 'SendInstallInstructionsSuccess';
  sent: Scalars['Boolean'];
};

export type SetBookmarkArticleError = {
  __typename?: 'SetBookmarkArticleError';
  errorCodes: Array<SetBookmarkArticleErrorCode>;
};

export enum SetBookmarkArticleErrorCode {
  BookmarkExists = 'BOOKMARK_EXISTS',
  NotFound = 'NOT_FOUND'
}

export type SetBookmarkArticleInput = {
  articleID: Scalars['ID'];
  bookmark: Scalars['Boolean'];
};

export type SetBookmarkArticleResult = SetBookmarkArticleError | SetBookmarkArticleSuccess;

export type SetBookmarkArticleSuccess = {
  __typename?: 'SetBookmarkArticleSuccess';
  bookmarkedArticle: Article;
};

export type SetDeviceTokenError = {
  __typename?: 'SetDeviceTokenError';
  errorCodes: Array<SetDeviceTokenErrorCode>;
};

export enum SetDeviceTokenErrorCode {
  BadRequest = 'BAD_REQUEST',
  NotFound = 'NOT_FOUND',
  Unauthorized = 'UNAUTHORIZED'
}

export type SetDeviceTokenInput = {
  id?: InputMaybe<Scalars['ID']>;
  token?: InputMaybe<Scalars['String']>;
};

export type SetDeviceTokenResult = SetDeviceTokenError | SetDeviceTokenSuccess;

export type SetDeviceTokenSuccess = {
  __typename?: 'SetDeviceTokenSuccess';
  deviceToken: DeviceToken;
};

export type SetFavoriteArticleError = {
  __typename?: 'SetFavoriteArticleError';
  errorCodes: Array<SetFavoriteArticleErrorCode>;
};

export enum SetFavoriteArticleErrorCode {
  AlreadyExists = 'ALREADY_EXISTS',
  BadRequest = 'BAD_REQUEST',
  NotFound = 'NOT_FOUND',
  Unauthorized = 'UNAUTHORIZED'
}

export type SetFavoriteArticleResult = SetFavoriteArticleError | SetFavoriteArticleSuccess;

export type SetFavoriteArticleSuccess = {
  __typename?: 'SetFavoriteArticleSuccess';
  success: Scalars['Boolean'];
};

export type SetFollowError = {
  __typename?: 'SetFollowError';
  errorCodes: Array<SetFollowErrorCode>;
};

export enum SetFollowErrorCode {
  NotFound = 'NOT_FOUND',
  Unauthorized = 'UNAUTHORIZED'
}

export type SetFollowInput = {
  follow: Scalars['Boolean'];
  userId: Scalars['ID'];
};

export type SetFollowResult = SetFollowError | SetFollowSuccess;

export type SetFollowSuccess = {
  __typename?: 'SetFollowSuccess';
  updatedUser: User;
};

export type SetIntegrationError = {
  __typename?: 'SetIntegrationError';
  errorCodes: Array<SetIntegrationErrorCode>;
};

export enum SetIntegrationErrorCode {
  AlreadyExists = 'ALREADY_EXISTS',
  BadRequest = 'BAD_REQUEST',
  InvalidToken = 'INVALID_TOKEN',
  NotFound = 'NOT_FOUND',
  Unauthorized = 'UNAUTHORIZED'
}

export type SetIntegrationInput = {
  enabled: Scalars['Boolean'];
  id?: InputMaybe<Scalars['ID']>;
  importItemState?: InputMaybe<ImportItemState>;
  name: Scalars['String'];
  syncedAt?: InputMaybe<Scalars['Date']>;
  taskName?: InputMaybe<Scalars['String']>;
  token: Scalars['String'];
  type?: InputMaybe<IntegrationType>;
};

export type SetIntegrationResult = SetIntegrationError | SetIntegrationSuccess;

export type SetIntegrationSuccess = {
  __typename?: 'SetIntegrationSuccess';
  integration: Integration;
};

export type SetLabelsError = {
  __typename?: 'SetLabelsError';
  errorCodes: Array<SetLabelsErrorCode>;
};

export enum SetLabelsErrorCode {
  BadRequest = 'BAD_REQUEST',
  NotFound = 'NOT_FOUND',
  Unauthorized = 'UNAUTHORIZED'
}

export type SetLabelsForHighlightInput = {
  highlightId: Scalars['ID'];
  labelIds?: InputMaybe<Array<Scalars['ID']>>;
  labels?: InputMaybe<Array<CreateLabelInput>>;
};

export type SetLabelsInput = {
  labelIds?: InputMaybe<Array<Scalars['ID']>>;
  labels?: InputMaybe<Array<CreateLabelInput>>;
  pageId: Scalars['ID'];
  source?: InputMaybe<Scalars['String']>;
};

export type SetLabelsResult = SetLabelsError | SetLabelsSuccess;

export type SetLabelsSuccess = {
  __typename?: 'SetLabelsSuccess';
  labels: Array<Label>;
};

export type SetRuleError = {
  __typename?: 'SetRuleError';
  errorCodes: Array<SetRuleErrorCode>;
};

export enum SetRuleErrorCode {
  BadRequest = 'BAD_REQUEST',
  NotFound = 'NOT_FOUND',
  Unauthorized = 'UNAUTHORIZED'
}

export type SetRuleInput = {
  actions: Array<RuleActionInput>;
  description?: InputMaybe<Scalars['String']>;
  enabled: Scalars['Boolean'];
  eventTypes: Array<RuleEventType>;
  filter: Scalars['String'];
  id?: InputMaybe<Scalars['ID']>;
  name: Scalars['String'];
};

export type SetRuleResult = SetRuleError | SetRuleSuccess;

export type SetRuleSuccess = {
  __typename?: 'SetRuleSuccess';
  rule: Rule;
};

export type SetShareArticleError = {
  __typename?: 'SetShareArticleError';
  errorCodes: Array<SetShareArticleErrorCode>;
};

export enum SetShareArticleErrorCode {
  NotFound = 'NOT_FOUND',
  Unauthorized = 'UNAUTHORIZED'
}

export type SetShareArticleInput = {
  articleID: Scalars['ID'];
  share: Scalars['Boolean'];
  sharedComment?: InputMaybe<Scalars['String']>;
  sharedWithHighlights?: InputMaybe<Scalars['Boolean']>;
};

export type SetShareArticleResult = SetShareArticleError | SetShareArticleSuccess;

export type SetShareArticleSuccess = {
  __typename?: 'SetShareArticleSuccess';
  updatedArticle: Article;
  updatedFeedArticle?: Maybe<FeedArticle>;
  updatedFeedArticleId?: Maybe<Scalars['String']>;
};

export type SetShareHighlightError = {
  __typename?: 'SetShareHighlightError';
  errorCodes: Array<SetShareHighlightErrorCode>;
};

export enum SetShareHighlightErrorCode {
  Forbidden = 'FORBIDDEN',
  NotFound = 'NOT_FOUND',
  Unauthorized = 'UNAUTHORIZED'
}

export type SetShareHighlightInput = {
  id: Scalars['ID'];
  share: Scalars['Boolean'];
};

export type SetShareHighlightResult = SetShareHighlightError | SetShareHighlightSuccess;

export type SetShareHighlightSuccess = {
  __typename?: 'SetShareHighlightSuccess';
  highlight: Highlight;
};

export type SetUserPersonalizationError = {
  __typename?: 'SetUserPersonalizationError';
  errorCodes: Array<SetUserPersonalizationErrorCode>;
};

export enum SetUserPersonalizationErrorCode {
  NotFound = 'NOT_FOUND',
  Unauthorized = 'UNAUTHORIZED'
}

export type SetUserPersonalizationInput = {
  fields?: InputMaybe<Scalars['JSON']>;
  fontFamily?: InputMaybe<Scalars['String']>;
  fontSize?: InputMaybe<Scalars['Int']>;
  libraryLayoutType?: InputMaybe<Scalars['String']>;
  librarySortOrder?: InputMaybe<SortOrder>;
  margin?: InputMaybe<Scalars['Int']>;
  speechRate?: InputMaybe<Scalars['String']>;
  speechSecondaryVoice?: InputMaybe<Scalars['String']>;
  speechVoice?: InputMaybe<Scalars['String']>;
  speechVolume?: InputMaybe<Scalars['String']>;
  theme?: InputMaybe<Scalars['String']>;
};

export type SetUserPersonalizationResult = SetUserPersonalizationError | SetUserPersonalizationSuccess;

export type SetUserPersonalizationSuccess = {
  __typename?: 'SetUserPersonalizationSuccess';
  updatedUserPersonalization: UserPersonalization;
};

export type SetWebhookError = {
  __typename?: 'SetWebhookError';
  errorCodes: Array<SetWebhookErrorCode>;
};

export enum SetWebhookErrorCode {
  AlreadyExists = 'ALREADY_EXISTS',
  BadRequest = 'BAD_REQUEST',
  NotFound = 'NOT_FOUND',
  Unauthorized = 'UNAUTHORIZED'
}

export type SetWebhookInput = {
  contentType?: InputMaybe<Scalars['String']>;
  enabled?: InputMaybe<Scalars['Boolean']>;
  eventTypes: Array<WebhookEvent>;
  id?: InputMaybe<Scalars['ID']>;
  method?: InputMaybe<Scalars['String']>;
  url: Scalars['String'];
};

export type SetWebhookResult = SetWebhookError | SetWebhookSuccess;

export type SetWebhookSuccess = {
  __typename?: 'SetWebhookSuccess';
  webhook: Webhook;
};

export type ShareStats = {
  __typename?: 'ShareStats';
  readDuration: Scalars['Int'];
  saveCount: Scalars['Int'];
  viewCount: Scalars['Int'];
};

export type SharedArticleError = {
  __typename?: 'SharedArticleError';
  errorCodes: Array<SharedArticleErrorCode>;
};

export enum SharedArticleErrorCode {
  NotFound = 'NOT_FOUND'
}

export type SharedArticleResult = SharedArticleError | SharedArticleSuccess;

export type SharedArticleSuccess = {
  __typename?: 'SharedArticleSuccess';
  article: Article;
};

export enum SignupErrorCode {
  AccessDenied = 'ACCESS_DENIED',
  ExpiredToken = 'EXPIRED_TOKEN',
  GoogleAuthError = 'GOOGLE_AUTH_ERROR',
  InvalidEmail = 'INVALID_EMAIL',
  InvalidPassword = 'INVALID_PASSWORD',
  InvalidUsername = 'INVALID_USERNAME',
  Unknown = 'UNKNOWN',
  UserExists = 'USER_EXISTS'
}

export enum SortBy {
  PublishedAt = 'PUBLISHED_AT',
  SavedAt = 'SAVED_AT',
  Score = 'SCORE',
  UpdatedTime = 'UPDATED_TIME'
}

export enum SortOrder {
  Ascending = 'ASCENDING',
  Descending = 'DESCENDING'
}

export type SortParams = {
  by: SortBy;
  order?: InputMaybe<SortOrder>;
};

export type SubscribeError = {
  __typename?: 'SubscribeError';
  errorCodes: Array<SubscribeErrorCode>;
};

export enum SubscribeErrorCode {
  AlreadySubscribed = 'ALREADY_SUBSCRIBED',
  BadRequest = 'BAD_REQUEST',
  ExceededMaxSubscriptions = 'EXCEEDED_MAX_SUBSCRIPTIONS',
  NotFound = 'NOT_FOUND',
  Unauthorized = 'UNAUTHORIZED'
}

export type SubscribeInput = {
  autoAddToLibrary?: InputMaybe<Scalars['Boolean']>;
  fetchContent?: InputMaybe<Scalars['Boolean']>;
  fetchContentType?: InputMaybe<FetchContentType>;
  folder?: InputMaybe<Scalars['String']>;
  isPrivate?: InputMaybe<Scalars['Boolean']>;
  subscriptionType?: InputMaybe<SubscriptionType>;
  url: Scalars['String'];
};

export type SubscribeResult = SubscribeError | SubscribeSuccess;

export type SubscribeSuccess = {
  __typename?: 'SubscribeSuccess';
  subscriptions: Array<Subscription>;
};

export type Subscription = {
  __typename?: 'Subscription';
  autoAddToLibrary?: Maybe<Scalars['Boolean']>;
  count: Scalars['Int'];
  createdAt: Scalars['Date'];
  description?: Maybe<Scalars['String']>;
  failedAt?: Maybe<Scalars['Date']>;
  fetchContent: Scalars['Boolean'];
  fetchContentType: FetchContentType;
  folder: Scalars['String'];
  icon?: Maybe<Scalars['String']>;
  id: Scalars['ID'];
  isPrivate?: Maybe<Scalars['Boolean']>;
  lastFetchedAt?: Maybe<Scalars['Date']>;
  mostRecentItemDate?: Maybe<Scalars['Date']>;
  name: Scalars['String'];
  newsletterEmail?: Maybe<Scalars['String']>;
  refreshedAt?: Maybe<Scalars['Date']>;
  status: SubscriptionStatus;
  type: SubscriptionType;
  unsubscribeHttpUrl?: Maybe<Scalars['String']>;
  unsubscribeMailTo?: Maybe<Scalars['String']>;
  updatedAt?: Maybe<Scalars['Date']>;
  url?: Maybe<Scalars['String']>;
};

export enum SubscriptionStatus {
  Active = 'ACTIVE',
  Deleted = 'DELETED',
  Unsubscribed = 'UNSUBSCRIBED'
}

export enum SubscriptionType {
  Newsletter = 'NEWSLETTER',
  Rss = 'RSS'
}

export type SubscriptionsError = {
  __typename?: 'SubscriptionsError';
  errorCodes: Array<SubscriptionsErrorCode>;
};

export enum SubscriptionsErrorCode {
  BadRequest = 'BAD_REQUEST',
  Unauthorized = 'UNAUTHORIZED'
}

export type SubscriptionsResult = SubscriptionsError | SubscriptionsSuccess;

export type SubscriptionsSuccess = {
  __typename?: 'SubscriptionsSuccess';
  subscriptions: Array<Subscription>;
};

export type SyncUpdatedItemEdge = {
  __typename?: 'SyncUpdatedItemEdge';
  cursor: Scalars['String'];
  itemID: Scalars['ID'];
  node?: Maybe<SearchItem>;
  updateReason: UpdateReason;
};

export type TypeaheadSearchError = {
  __typename?: 'TypeaheadSearchError';
  errorCodes: Array<TypeaheadSearchErrorCode>;
};

export enum TypeaheadSearchErrorCode {
  Unauthorized = 'UNAUTHORIZED'
}

export type TypeaheadSearchItem = {
  __typename?: 'TypeaheadSearchItem';
  contentReader: ContentReader;
  id: Scalars['ID'];
  siteName?: Maybe<Scalars['String']>;
  slug: Scalars['String'];
  title: Scalars['String'];
};

export type TypeaheadSearchResult = TypeaheadSearchError | TypeaheadSearchSuccess;

export type TypeaheadSearchSuccess = {
  __typename?: 'TypeaheadSearchSuccess';
  items: Array<TypeaheadSearchItem>;
};

export type UnsubscribeError = {
  __typename?: 'UnsubscribeError';
  errorCodes: Array<UnsubscribeErrorCode>;
};

export enum UnsubscribeErrorCode {
  AlreadyUnsubscribed = 'ALREADY_UNSUBSCRIBED',
  BadRequest = 'BAD_REQUEST',
  NotFound = 'NOT_FOUND',
  Unauthorized = 'UNAUTHORIZED',
  UnsubscribeMethodNotFound = 'UNSUBSCRIBE_METHOD_NOT_FOUND'
}

export type UnsubscribeResult = UnsubscribeError | UnsubscribeSuccess;

export type UnsubscribeSuccess = {
  __typename?: 'UnsubscribeSuccess';
  subscription: Subscription;
};

export type UpdateEmailError = {
  __typename?: 'UpdateEmailError';
  errorCodes: Array<UpdateEmailErrorCode>;
};

export enum UpdateEmailErrorCode {
  BadRequest = 'BAD_REQUEST',
  EmailAlreadyExists = 'EMAIL_ALREADY_EXISTS',
  Unauthorized = 'UNAUTHORIZED'
}

export type UpdateEmailInput = {
  email: Scalars['String'];
};

export type UpdateEmailResult = UpdateEmailError | UpdateEmailSuccess;

export type UpdateEmailSuccess = {
  __typename?: 'UpdateEmailSuccess';
  email: Scalars['String'];
  verificationEmailSent?: Maybe<Scalars['Boolean']>;
};

export type UpdateFilterError = {
  __typename?: 'UpdateFilterError';
  errorCodes: Array<UpdateFilterErrorCode>;
};

export enum UpdateFilterErrorCode {
  BadRequest = 'BAD_REQUEST',
  NotFound = 'NOT_FOUND',
  Unauthorized = 'UNAUTHORIZED'
}

export type UpdateFilterInput = {
  category?: InputMaybe<Scalars['String']>;
  description?: InputMaybe<Scalars['String']>;
  filter?: InputMaybe<Scalars['String']>;
  folder?: InputMaybe<Scalars['String']>;
  id: Scalars['String'];
  name?: InputMaybe<Scalars['String']>;
  position?: InputMaybe<Scalars['Int']>;
  visible?: InputMaybe<Scalars['Boolean']>;
};

export type UpdateFilterResult = UpdateFilterError | UpdateFilterSuccess;

export type UpdateFilterSuccess = {
  __typename?: 'UpdateFilterSuccess';
  filter: Filter;
};

export type UpdateHighlightError = {
  __typename?: 'UpdateHighlightError';
  errorCodes: Array<UpdateHighlightErrorCode>;
};

export enum UpdateHighlightErrorCode {
  BadData = 'BAD_DATA',
  Forbidden = 'FORBIDDEN',
  NotFound = 'NOT_FOUND',
  Unauthorized = 'UNAUTHORIZED'
}

export type UpdateHighlightInput = {
  annotation?: InputMaybe<Scalars['String']>;
  color?: InputMaybe<Scalars['String']>;
  highlightId: Scalars['ID'];
  html?: InputMaybe<Scalars['String']>;
  quote?: InputMaybe<Scalars['String']>;
  sharedAt?: InputMaybe<Scalars['Date']>;
};

export type UpdateHighlightReplyError = {
  __typename?: 'UpdateHighlightReplyError';
  errorCodes: Array<UpdateHighlightReplyErrorCode>;
};

export enum UpdateHighlightReplyErrorCode {
  Forbidden = 'FORBIDDEN',
  NotFound = 'NOT_FOUND',
  Unauthorized = 'UNAUTHORIZED'
}

export type UpdateHighlightReplyInput = {
  highlightReplyId: Scalars['ID'];
  text: Scalars['String'];
};

export type UpdateHighlightReplyResult = UpdateHighlightReplyError | UpdateHighlightReplySuccess;

export type UpdateHighlightReplySuccess = {
  __typename?: 'UpdateHighlightReplySuccess';
  highlightReply: HighlightReply;
};

export type UpdateHighlightResult = UpdateHighlightError | UpdateHighlightSuccess;

export type UpdateHighlightSuccess = {
  __typename?: 'UpdateHighlightSuccess';
  highlight: Highlight;
};

export type UpdateLabelError = {
  __typename?: 'UpdateLabelError';
  errorCodes: Array<UpdateLabelErrorCode>;
};

export enum UpdateLabelErrorCode {
  BadRequest = 'BAD_REQUEST',
  Forbidden = 'FORBIDDEN',
  NotFound = 'NOT_FOUND',
  Unauthorized = 'UNAUTHORIZED'
}

export type UpdateLabelInput = {
  color: Scalars['String'];
  description?: InputMaybe<Scalars['String']>;
  labelId: Scalars['ID'];
  name: Scalars['String'];
};

export type UpdateLabelResult = UpdateLabelError | UpdateLabelSuccess;

export type UpdateLabelSuccess = {
  __typename?: 'UpdateLabelSuccess';
  label: Label;
};

export type UpdateLinkShareInfoError = {
  __typename?: 'UpdateLinkShareInfoError';
  errorCodes: Array<UpdateLinkShareInfoErrorCode>;
};

export enum UpdateLinkShareInfoErrorCode {
  BadRequest = 'BAD_REQUEST',
  Unauthorized = 'UNAUTHORIZED'
}

export type UpdateLinkShareInfoInput = {
  description: Scalars['String'];
  linkId: Scalars['ID'];
  title: Scalars['String'];
};

export type UpdateLinkShareInfoResult = UpdateLinkShareInfoError | UpdateLinkShareInfoSuccess;

export type UpdateLinkShareInfoSuccess = {
  __typename?: 'UpdateLinkShareInfoSuccess';
  message: Scalars['String'];
};

export type UpdateNewsletterEmailError = {
  __typename?: 'UpdateNewsletterEmailError';
  errorCodes: Array<UpdateNewsletterEmailErrorCode>;
};

export enum UpdateNewsletterEmailErrorCode {
  BadRequest = 'BAD_REQUEST',
  Unauthorized = 'UNAUTHORIZED'
}

export type UpdateNewsletterEmailInput = {
  description?: InputMaybe<Scalars['String']>;
  folder?: InputMaybe<Scalars['String']>;
  id: Scalars['ID'];
  name?: InputMaybe<Scalars['String']>;
};

export type UpdateNewsletterEmailResult = UpdateNewsletterEmailError | UpdateNewsletterEmailSuccess;

export type UpdateNewsletterEmailSuccess = {
  __typename?: 'UpdateNewsletterEmailSuccess';
  newsletterEmail: NewsletterEmail;
};

export type UpdatePageError = {
  __typename?: 'UpdatePageError';
  errorCodes: Array<UpdatePageErrorCode>;
};

export enum UpdatePageErrorCode {
  BadRequest = 'BAD_REQUEST',
  Forbidden = 'FORBIDDEN',
  NotFound = 'NOT_FOUND',
  Unauthorized = 'UNAUTHORIZED',
  UpdateFailed = 'UPDATE_FAILED'
}

export type UpdatePageInput = {
  byline?: InputMaybe<Scalars['String']>;
  description?: InputMaybe<Scalars['String']>;
  pageId: Scalars['ID'];
  previewImage?: InputMaybe<Scalars['String']>;
  publishedAt?: InputMaybe<Scalars['Date']>;
  savedAt?: InputMaybe<Scalars['Date']>;
  state?: InputMaybe<ArticleSavingRequestStatus>;
  title?: InputMaybe<Scalars['String']>;
};

export type UpdatePageResult = UpdatePageError | UpdatePageSuccess;

export type UpdatePageSuccess = {
  __typename?: 'UpdatePageSuccess';
  updatedPage: Article;
};

export enum UpdateReason {
  Created = 'CREATED',
  Deleted = 'DELETED',
  Updated = 'UPDATED'
}

export type UpdateReminderError = {
  __typename?: 'UpdateReminderError';
  errorCodes: Array<UpdateReminderErrorCode>;
};

export enum UpdateReminderErrorCode {
  BadRequest = 'BAD_REQUEST',
  NotFound = 'NOT_FOUND',
  Unauthorized = 'UNAUTHORIZED'
}

export type UpdateReminderInput = {
  archiveUntil: Scalars['Boolean'];
  id: Scalars['ID'];
  remindAt: Scalars['Date'];
  sendNotification: Scalars['Boolean'];
};

export type UpdateReminderResult = UpdateReminderError | UpdateReminderSuccess;

export type UpdateReminderSuccess = {
  __typename?: 'UpdateReminderSuccess';
  reminder: Reminder;
};

export type UpdateSharedCommentError = {
  __typename?: 'UpdateSharedCommentError';
  errorCodes: Array<UpdateSharedCommentErrorCode>;
};

export enum UpdateSharedCommentErrorCode {
  NotFound = 'NOT_FOUND',
  Unauthorized = 'UNAUTHORIZED'
}

export type UpdateSharedCommentInput = {
  articleID: Scalars['ID'];
  sharedComment: Scalars['String'];
};

export type UpdateSharedCommentResult = UpdateSharedCommentError | UpdateSharedCommentSuccess;

export type UpdateSharedCommentSuccess = {
  __typename?: 'UpdateSharedCommentSuccess';
  articleID: Scalars['ID'];
  sharedComment: Scalars['String'];
};

export type UpdateSubscriptionError = {
  __typename?: 'UpdateSubscriptionError';
  errorCodes: Array<UpdateSubscriptionErrorCode>;
};

export enum UpdateSubscriptionErrorCode {
  BadRequest = 'BAD_REQUEST',
  NotFound = 'NOT_FOUND',
  Unauthorized = 'UNAUTHORIZED'
}

export type UpdateSubscriptionInput = {
  autoAddToLibrary?: InputMaybe<Scalars['Boolean']>;
  description?: InputMaybe<Scalars['String']>;
  failedAt?: InputMaybe<Scalars['Date']>;
  fetchContent?: InputMaybe<Scalars['Boolean']>;
  fetchContentType?: InputMaybe<FetchContentType>;
  folder?: InputMaybe<Scalars['String']>;
  id: Scalars['ID'];
  isPrivate?: InputMaybe<Scalars['Boolean']>;
  lastFetchedChecksum?: InputMaybe<Scalars['String']>;
  mostRecentItemDate?: InputMaybe<Scalars['Date']>;
  name?: InputMaybe<Scalars['String']>;
  refreshedAt?: InputMaybe<Scalars['Date']>;
  scheduledAt?: InputMaybe<Scalars['Date']>;
  status?: InputMaybe<SubscriptionStatus>;
};

export type UpdateSubscriptionResult = UpdateSubscriptionError | UpdateSubscriptionSuccess;

export type UpdateSubscriptionSuccess = {
  __typename?: 'UpdateSubscriptionSuccess';
  subscription: Subscription;
};

export type UpdateUserError = {
  __typename?: 'UpdateUserError';
  errorCodes: Array<UpdateUserErrorCode>;
};

export enum UpdateUserErrorCode {
  BioTooLong = 'BIO_TOO_LONG',
  EmptyName = 'EMPTY_NAME',
  Unauthorized = 'UNAUTHORIZED',
  UserNotFound = 'USER_NOT_FOUND'
}

export type UpdateUserInput = {
  bio?: InputMaybe<Scalars['String']>;
  name: Scalars['String'];
};

export type UpdateUserProfileError = {
  __typename?: 'UpdateUserProfileError';
  errorCodes: Array<UpdateUserProfileErrorCode>;
};

export enum UpdateUserProfileErrorCode {
  BadData = 'BAD_DATA',
  BadUsername = 'BAD_USERNAME',
  Forbidden = 'FORBIDDEN',
  Unauthorized = 'UNAUTHORIZED',
  UsernameExists = 'USERNAME_EXISTS'
}

export type UpdateUserProfileInput = {
  bio?: InputMaybe<Scalars['String']>;
  pictureUrl?: InputMaybe<Scalars['String']>;
  userId: Scalars['ID'];
  username?: InputMaybe<Scalars['String']>;
};

export type UpdateUserProfileResult = UpdateUserProfileError | UpdateUserProfileSuccess;

export type UpdateUserProfileSuccess = {
  __typename?: 'UpdateUserProfileSuccess';
  user: User;
};

export type UpdateUserResult = UpdateUserError | UpdateUserSuccess;

export type UpdateUserSuccess = {
  __typename?: 'UpdateUserSuccess';
  user: User;
};

export type UpdatesSinceError = {
  __typename?: 'UpdatesSinceError';
  errorCodes: Array<UpdatesSinceErrorCode>;
};

export enum UpdatesSinceErrorCode {
  Unauthorized = 'UNAUTHORIZED'
}

export type UpdatesSinceResult = UpdatesSinceError | UpdatesSinceSuccess;

export type UpdatesSinceSuccess = {
  __typename?: 'UpdatesSinceSuccess';
  edges: Array<SyncUpdatedItemEdge>;
  pageInfo: PageInfo;
};

export type UploadFileRequestError = {
  __typename?: 'UploadFileRequestError';
  errorCodes: Array<UploadFileRequestErrorCode>;
};

export enum UploadFileRequestErrorCode {
  BadInput = 'BAD_INPUT',
  FailedCreate = 'FAILED_CREATE',
  Unauthorized = 'UNAUTHORIZED'
}

export type UploadFileRequestInput = {
  clientRequestId?: InputMaybe<Scalars['String']>;
  contentType: Scalars['String'];
  createPageEntry?: InputMaybe<Scalars['Boolean']>;
  url: Scalars['String'];
};

export type UploadFileRequestResult = UploadFileRequestError | UploadFileRequestSuccess;

export type UploadFileRequestSuccess = {
  __typename?: 'UploadFileRequestSuccess';
  createdPageId?: Maybe<Scalars['String']>;
  id: Scalars['ID'];
  uploadFileId?: Maybe<Scalars['ID']>;
  uploadSignedUrl?: Maybe<Scalars['String']>;
};

export enum UploadFileStatus {
  Completed = 'COMPLETED',
  Initialized = 'INITIALIZED'
}

export type UploadImportFileError = {
  __typename?: 'UploadImportFileError';
  errorCodes: Array<UploadImportFileErrorCode>;
};

export enum UploadImportFileErrorCode {
  BadRequest = 'BAD_REQUEST',
  Unauthorized = 'UNAUTHORIZED',
  UploadDailyLimitExceeded = 'UPLOAD_DAILY_LIMIT_EXCEEDED'
}

export type UploadImportFileResult = UploadImportFileError | UploadImportFileSuccess;

export type UploadImportFileSuccess = {
  __typename?: 'UploadImportFileSuccess';
  uploadSignedUrl?: Maybe<Scalars['String']>;
};

export enum UploadImportFileType {
  Matter = 'MATTER',
  Pocket = 'POCKET',
  UrlList = 'URL_LIST'
}

export type User = {
  __typename?: 'User';
  email?: Maybe<Scalars['String']>;
  features?: Maybe<Array<Maybe<Scalars['String']>>>;
  followersCount?: Maybe<Scalars['Int']>;
  friendsCount?: Maybe<Scalars['Int']>;
  id: Scalars['ID'];
  intercomHash?: Maybe<Scalars['String']>;
  /** @deprecated isFriend has been replaced with viewerIsFollowing */
  isFriend?: Maybe<Scalars['Boolean']>;
  isFullUser?: Maybe<Scalars['Boolean']>;
  name: Scalars['String'];
  picture?: Maybe<Scalars['String']>;
  profile: Profile;
  sharedArticles: Array<FeedArticle>;
  sharedArticlesCount?: Maybe<Scalars['Int']>;
  sharedHighlightsCount?: Maybe<Scalars['Int']>;
  sharedNotesCount?: Maybe<Scalars['Int']>;
  source?: Maybe<Scalars['String']>;
  viewerIsFollowing?: Maybe<Scalars['Boolean']>;
};

export type UserError = {
  __typename?: 'UserError';
  errorCodes: Array<UserErrorCode>;
};

export enum UserErrorCode {
  BadRequest = 'BAD_REQUEST',
  Unauthorized = 'UNAUTHORIZED',
  UserNotFound = 'USER_NOT_FOUND'
}

export type UserPersonalization = {
  __typename?: 'UserPersonalization';
  fields?: Maybe<Scalars['JSON']>;
  fontFamily?: Maybe<Scalars['String']>;
  fontSize?: Maybe<Scalars['Int']>;
  id?: Maybe<Scalars['ID']>;
  libraryLayoutType?: Maybe<Scalars['String']>;
  librarySortOrder?: Maybe<SortOrder>;
  margin?: Maybe<Scalars['Int']>;
  speechRate?: Maybe<Scalars['String']>;
  speechSecondaryVoice?: Maybe<Scalars['String']>;
  speechVoice?: Maybe<Scalars['String']>;
  speechVolume?: Maybe<Scalars['String']>;
  theme?: Maybe<Scalars['String']>;
};

export type UserResult = UserError | UserSuccess;

export type UserSuccess = {
  __typename?: 'UserSuccess';
  user: User;
};

export type UsersError = {
  __typename?: 'UsersError';
  errorCodes: Array<UsersErrorCode>;
};

export enum UsersErrorCode {
  Unauthorized = 'UNAUTHORIZED'
}

export type UsersResult = UsersError | UsersSuccess;

export type UsersSuccess = {
  __typename?: 'UsersSuccess';
  users: Array<User>;
};

export type Webhook = {
  __typename?: 'Webhook';
  contentType: Scalars['String'];
  createdAt: Scalars['Date'];
  enabled: Scalars['Boolean'];
  eventTypes: Array<WebhookEvent>;
  id: Scalars['ID'];
  method: Scalars['String'];
  updatedAt?: Maybe<Scalars['Date']>;
  url: Scalars['String'];
};

export type WebhookError = {
  __typename?: 'WebhookError';
  errorCodes: Array<WebhookErrorCode>;
};

export enum WebhookErrorCode {
  BadRequest = 'BAD_REQUEST',
  NotFound = 'NOT_FOUND',
  Unauthorized = 'UNAUTHORIZED'
}

export enum WebhookEvent {
  HighlightCreated = 'HIGHLIGHT_CREATED',
  HighlightDeleted = 'HIGHLIGHT_DELETED',
  HighlightUpdated = 'HIGHLIGHT_UPDATED',
  LabelCreated = 'LABEL_CREATED',
  LabelDeleted = 'LABEL_DELETED',
  LabelUpdated = 'LABEL_UPDATED',
  PageCreated = 'PAGE_CREATED',
  PageDeleted = 'PAGE_DELETED',
  PageUpdated = 'PAGE_UPDATED'
}

export type WebhookResult = WebhookError | WebhookSuccess;

export type WebhookSuccess = {
  __typename?: 'WebhookSuccess';
  webhook: Webhook;
};

export type WebhooksError = {
  __typename?: 'WebhooksError';
  errorCodes: Array<WebhooksErrorCode>;
};

export enum WebhooksErrorCode {
  BadRequest = 'BAD_REQUEST',
  Unauthorized = 'UNAUTHORIZED'
}

export type WebhooksResult = WebhooksError | WebhooksSuccess;

export type WebhooksSuccess = {
  __typename?: 'WebhooksSuccess';
  webhooks: Array<Webhook>;
};



export type ResolverTypeWrapper<T> = Promise<T> | T;


export type ResolverWithResolve<TResult, TParent, TContext, TArgs> = {
  resolve: ResolverFn<TResult, TParent, TContext, TArgs>;
};
export type Resolver<TResult, TParent = {}, TContext = {}, TArgs = {}> = ResolverFn<TResult, TParent, TContext, TArgs> | ResolverWithResolve<TResult, TParent, TContext, TArgs>;

export type ResolverFn<TResult, TParent, TContext, TArgs> = (
  parent: TParent,
  args: TArgs,
  context: TContext,
  info: GraphQLResolveInfo
) => Promise<TResult> | TResult;

export type SubscriptionSubscribeFn<TResult, TParent, TContext, TArgs> = (
  parent: TParent,
  args: TArgs,
  context: TContext,
  info: GraphQLResolveInfo
) => AsyncIterable<TResult> | Promise<AsyncIterable<TResult>>;

export type SubscriptionResolveFn<TResult, TParent, TContext, TArgs> = (
  parent: TParent,
  args: TArgs,
  context: TContext,
  info: GraphQLResolveInfo
) => TResult | Promise<TResult>;

export interface SubscriptionSubscriberObject<TResult, TKey extends string, TParent, TContext, TArgs> {
  subscribe: SubscriptionSubscribeFn<{ [key in TKey]: TResult }, TParent, TContext, TArgs>;
  resolve?: SubscriptionResolveFn<TResult, { [key in TKey]: TResult }, TContext, TArgs>;
}

export interface SubscriptionResolverObject<TResult, TParent, TContext, TArgs> {
  subscribe: SubscriptionSubscribeFn<any, TParent, TContext, TArgs>;
  resolve: SubscriptionResolveFn<TResult, any, TContext, TArgs>;
}

export type SubscriptionObject<TResult, TKey extends string, TParent, TContext, TArgs> =
  | SubscriptionSubscriberObject<TResult, TKey, TParent, TContext, TArgs>
  | SubscriptionResolverObject<TResult, TParent, TContext, TArgs>;

export type SubscriptionResolver<TResult, TKey extends string, TParent = {}, TContext = {}, TArgs = {}> =
  | ((...args: any[]) => SubscriptionObject<TResult, TKey, TParent, TContext, TArgs>)
  | SubscriptionObject<TResult, TKey, TParent, TContext, TArgs>;

export type TypeResolveFn<TTypes, TParent = {}, TContext = {}> = (
  parent: TParent,
  context: TContext,
  info: GraphQLResolveInfo
) => Maybe<TTypes> | Promise<Maybe<TTypes>>;

export type IsTypeOfResolverFn<T = {}, TContext = {}> = (obj: T, context: TContext, info: GraphQLResolveInfo) => boolean | Promise<boolean>;

export type NextResolverFn<T> = () => Promise<T>;

export type DirectiveResolverFn<TResult = {}, TParent = {}, TContext = {}, TArgs = {}> = (
  next: NextResolverFn<TResult>,
  parent: TParent,
  args: TArgs,
  context: TContext,
  info: GraphQLResolveInfo
) => TResult | Promise<TResult>;

/** Mapping between all available schema types and the resolvers types */
export type ResolversTypes = {
  AddDiscoverFeedError: ResolverTypeWrapper<AddDiscoverFeedError>;
  AddDiscoverFeedErrorCode: AddDiscoverFeedErrorCode;
  AddDiscoverFeedInput: AddDiscoverFeedInput;
  AddDiscoverFeedResult: ResolversTypes['AddDiscoverFeedError'] | ResolversTypes['AddDiscoverFeedSuccess'];
  AddDiscoverFeedSuccess: ResolverTypeWrapper<AddDiscoverFeedSuccess>;
  AddPopularReadError: ResolverTypeWrapper<AddPopularReadError>;
  AddPopularReadErrorCode: AddPopularReadErrorCode;
  AddPopularReadResult: ResolversTypes['AddPopularReadError'] | ResolversTypes['AddPopularReadSuccess'];
  AddPopularReadSuccess: ResolverTypeWrapper<AddPopularReadSuccess>;
  ApiKey: ResolverTypeWrapper<ApiKey>;
  ApiKeysError: ResolverTypeWrapper<ApiKeysError>;
  ApiKeysErrorCode: ApiKeysErrorCode;
  ApiKeysResult: ResolversTypes['ApiKeysError'] | ResolversTypes['ApiKeysSuccess'];
  ApiKeysSuccess: ResolverTypeWrapper<ApiKeysSuccess>;
  ArchiveLinkError: ResolverTypeWrapper<ArchiveLinkError>;
  ArchiveLinkErrorCode: ArchiveLinkErrorCode;
  ArchiveLinkInput: ArchiveLinkInput;
  ArchiveLinkResult: ResolversTypes['ArchiveLinkError'] | ResolversTypes['ArchiveLinkSuccess'];
  ArchiveLinkSuccess: ResolverTypeWrapper<ArchiveLinkSuccess>;
  Article: ResolverTypeWrapper<Article>;
  ArticleEdge: ResolverTypeWrapper<ArticleEdge>;
  ArticleError: ResolverTypeWrapper<ArticleError>;
  ArticleErrorCode: ArticleErrorCode;
  ArticleHighlightsInput: ArticleHighlightsInput;
  ArticleResult: ResolversTypes['ArticleError'] | ResolversTypes['ArticleSuccess'];
  ArticleSavingRequest: ResolverTypeWrapper<ArticleSavingRequest>;
  ArticleSavingRequestError: ResolverTypeWrapper<ArticleSavingRequestError>;
  ArticleSavingRequestErrorCode: ArticleSavingRequestErrorCode;
  ArticleSavingRequestResult: ResolversTypes['ArticleSavingRequestError'] | ResolversTypes['ArticleSavingRequestSuccess'];
  ArticleSavingRequestStatus: ArticleSavingRequestStatus;
  ArticleSavingRequestSuccess: ResolverTypeWrapper<ArticleSavingRequestSuccess>;
  ArticleSuccess: ResolverTypeWrapper<ArticleSuccess>;
  ArticlesError: ResolverTypeWrapper<ArticlesError>;
  ArticlesErrorCode: ArticlesErrorCode;
  ArticlesResult: ResolversTypes['ArticlesError'] | ResolversTypes['ArticlesSuccess'];
  ArticlesSuccess: ResolverTypeWrapper<ArticlesSuccess>;
  Boolean: ResolverTypeWrapper<Scalars['Boolean']>;
  BulkActionError: ResolverTypeWrapper<BulkActionError>;
  BulkActionErrorCode: BulkActionErrorCode;
  BulkActionResult: ResolversTypes['BulkActionError'] | ResolversTypes['BulkActionSuccess'];
  BulkActionSuccess: ResolverTypeWrapper<BulkActionSuccess>;
  BulkActionType: BulkActionType;
  ContentReader: ContentReader;
  CreateArticleError: ResolverTypeWrapper<CreateArticleError>;
  CreateArticleErrorCode: CreateArticleErrorCode;
  CreateArticleInput: CreateArticleInput;
  CreateArticleResult: ResolversTypes['CreateArticleError'] | ResolversTypes['CreateArticleSuccess'];
  CreateArticleSavingRequestError: ResolverTypeWrapper<CreateArticleSavingRequestError>;
  CreateArticleSavingRequestErrorCode: CreateArticleSavingRequestErrorCode;
  CreateArticleSavingRequestInput: CreateArticleSavingRequestInput;
  CreateArticleSavingRequestResult: ResolversTypes['CreateArticleSavingRequestError'] | ResolversTypes['CreateArticleSavingRequestSuccess'];
  CreateArticleSavingRequestSuccess: ResolverTypeWrapper<CreateArticleSavingRequestSuccess>;
  CreateArticleSuccess: ResolverTypeWrapper<CreateArticleSuccess>;
  CreateGroupError: ResolverTypeWrapper<CreateGroupError>;
  CreateGroupErrorCode: CreateGroupErrorCode;
  CreateGroupInput: CreateGroupInput;
  CreateGroupResult: ResolversTypes['CreateGroupError'] | ResolversTypes['CreateGroupSuccess'];
  CreateGroupSuccess: ResolverTypeWrapper<CreateGroupSuccess>;
  CreateHighlightError: ResolverTypeWrapper<CreateHighlightError>;
  CreateHighlightErrorCode: CreateHighlightErrorCode;
  CreateHighlightInput: CreateHighlightInput;
  CreateHighlightReplyError: ResolverTypeWrapper<CreateHighlightReplyError>;
  CreateHighlightReplyErrorCode: CreateHighlightReplyErrorCode;
  CreateHighlightReplyInput: CreateHighlightReplyInput;
  CreateHighlightReplyResult: ResolversTypes['CreateHighlightReplyError'] | ResolversTypes['CreateHighlightReplySuccess'];
  CreateHighlightReplySuccess: ResolverTypeWrapper<CreateHighlightReplySuccess>;
  CreateHighlightResult: ResolversTypes['CreateHighlightError'] | ResolversTypes['CreateHighlightSuccess'];
  CreateHighlightSuccess: ResolverTypeWrapper<CreateHighlightSuccess>;
  CreateLabelError: ResolverTypeWrapper<CreateLabelError>;
  CreateLabelErrorCode: CreateLabelErrorCode;
  CreateLabelInput: CreateLabelInput;
  CreateLabelResult: ResolversTypes['CreateLabelError'] | ResolversTypes['CreateLabelSuccess'];
  CreateLabelSuccess: ResolverTypeWrapper<CreateLabelSuccess>;
  CreateNewsletterEmailError: ResolverTypeWrapper<CreateNewsletterEmailError>;
  CreateNewsletterEmailErrorCode: CreateNewsletterEmailErrorCode;
  CreateNewsletterEmailInput: CreateNewsletterEmailInput;
  CreateNewsletterEmailResult: ResolversTypes['CreateNewsletterEmailError'] | ResolversTypes['CreateNewsletterEmailSuccess'];
  CreateNewsletterEmailSuccess: ResolverTypeWrapper<CreateNewsletterEmailSuccess>;
  CreateReactionError: ResolverTypeWrapper<CreateReactionError>;
  CreateReactionErrorCode: CreateReactionErrorCode;
  CreateReactionInput: CreateReactionInput;
  CreateReactionResult: ResolversTypes['CreateReactionError'] | ResolversTypes['CreateReactionSuccess'];
  CreateReactionSuccess: ResolverTypeWrapper<CreateReactionSuccess>;
  CreateReminderError: ResolverTypeWrapper<CreateReminderError>;
  CreateReminderErrorCode: CreateReminderErrorCode;
  CreateReminderInput: CreateReminderInput;
  CreateReminderResult: ResolversTypes['CreateReminderError'] | ResolversTypes['CreateReminderSuccess'];
  CreateReminderSuccess: ResolverTypeWrapper<CreateReminderSuccess>;
  Date: ResolverTypeWrapper<Scalars['Date']>;
  DeleteAccountError: ResolverTypeWrapper<DeleteAccountError>;
  DeleteAccountErrorCode: DeleteAccountErrorCode;
  DeleteAccountResult: ResolversTypes['DeleteAccountError'] | ResolversTypes['DeleteAccountSuccess'];
  DeleteAccountSuccess: ResolverTypeWrapper<DeleteAccountSuccess>;
  DeleteDiscoverArticleError: ResolverTypeWrapper<DeleteDiscoverArticleError>;
  DeleteDiscoverArticleErrorCode: DeleteDiscoverArticleErrorCode;
  DeleteDiscoverArticleInput: DeleteDiscoverArticleInput;
  DeleteDiscoverArticleResult: ResolversTypes['DeleteDiscoverArticleError'] | ResolversTypes['DeleteDiscoverArticleSuccess'];
  DeleteDiscoverArticleSuccess: ResolverTypeWrapper<DeleteDiscoverArticleSuccess>;
  DeleteDiscoverFeedError: ResolverTypeWrapper<DeleteDiscoverFeedError>;
  DeleteDiscoverFeedErrorCode: DeleteDiscoverFeedErrorCode;
  DeleteDiscoverFeedInput: DeleteDiscoverFeedInput;
  DeleteDiscoverFeedResult: ResolversTypes['DeleteDiscoverFeedError'] | ResolversTypes['DeleteDiscoverFeedSuccess'];
  DeleteDiscoverFeedSuccess: ResolverTypeWrapper<DeleteDiscoverFeedSuccess>;
  DeleteFilterError: ResolverTypeWrapper<DeleteFilterError>;
  DeleteFilterErrorCode: DeleteFilterErrorCode;
  DeleteFilterResult: ResolversTypes['DeleteFilterError'] | ResolversTypes['DeleteFilterSuccess'];
  DeleteFilterSuccess: ResolverTypeWrapper<DeleteFilterSuccess>;
  DeleteHighlightError: ResolverTypeWrapper<DeleteHighlightError>;
  DeleteHighlightErrorCode: DeleteHighlightErrorCode;
  DeleteHighlightReplyError: ResolverTypeWrapper<DeleteHighlightReplyError>;
  DeleteHighlightReplyErrorCode: DeleteHighlightReplyErrorCode;
  DeleteHighlightReplyResult: ResolversTypes['DeleteHighlightReplyError'] | ResolversTypes['DeleteHighlightReplySuccess'];
  DeleteHighlightReplySuccess: ResolverTypeWrapper<DeleteHighlightReplySuccess>;
  DeleteHighlightResult: ResolversTypes['DeleteHighlightError'] | ResolversTypes['DeleteHighlightSuccess'];
  DeleteHighlightSuccess: ResolverTypeWrapper<DeleteHighlightSuccess>;
  DeleteIntegrationError: ResolverTypeWrapper<DeleteIntegrationError>;
  DeleteIntegrationErrorCode: DeleteIntegrationErrorCode;
  DeleteIntegrationResult: ResolversTypes['DeleteIntegrationError'] | ResolversTypes['DeleteIntegrationSuccess'];
  DeleteIntegrationSuccess: ResolverTypeWrapper<DeleteIntegrationSuccess>;
  DeleteLabelError: ResolverTypeWrapper<DeleteLabelError>;
  DeleteLabelErrorCode: DeleteLabelErrorCode;
  DeleteLabelResult: ResolversTypes['DeleteLabelError'] | ResolversTypes['DeleteLabelSuccess'];
  DeleteLabelSuccess: ResolverTypeWrapper<DeleteLabelSuccess>;
  DeleteNewsletterEmailError: ResolverTypeWrapper<DeleteNewsletterEmailError>;
  DeleteNewsletterEmailErrorCode: DeleteNewsletterEmailErrorCode;
  DeleteNewsletterEmailResult: ResolversTypes['DeleteNewsletterEmailError'] | ResolversTypes['DeleteNewsletterEmailSuccess'];
  DeleteNewsletterEmailSuccess: ResolverTypeWrapper<DeleteNewsletterEmailSuccess>;
  DeleteReactionError: ResolverTypeWrapper<DeleteReactionError>;
  DeleteReactionErrorCode: DeleteReactionErrorCode;
  DeleteReactionResult: ResolversTypes['DeleteReactionError'] | ResolversTypes['DeleteReactionSuccess'];
  DeleteReactionSuccess: ResolverTypeWrapper<DeleteReactionSuccess>;
  DeleteReminderError: ResolverTypeWrapper<DeleteReminderError>;
  DeleteReminderErrorCode: DeleteReminderErrorCode;
  DeleteReminderResult: ResolversTypes['DeleteReminderError'] | ResolversTypes['DeleteReminderSuccess'];
  DeleteReminderSuccess: ResolverTypeWrapper<DeleteReminderSuccess>;
  DeleteRuleError: ResolverTypeWrapper<DeleteRuleError>;
  DeleteRuleErrorCode: DeleteRuleErrorCode;
  DeleteRuleResult: ResolversTypes['DeleteRuleError'] | ResolversTypes['DeleteRuleSuccess'];
  DeleteRuleSuccess: ResolverTypeWrapper<DeleteRuleSuccess>;
  DeleteWebhookError: ResolverTypeWrapper<DeleteWebhookError>;
  DeleteWebhookErrorCode: DeleteWebhookErrorCode;
  DeleteWebhookResult: ResolversTypes['DeleteWebhookError'] | ResolversTypes['DeleteWebhookSuccess'];
  DeleteWebhookSuccess: ResolverTypeWrapper<DeleteWebhookSuccess>;
  DeviceToken: ResolverTypeWrapper<DeviceToken>;
  DeviceTokensError: ResolverTypeWrapper<DeviceTokensError>;
  DeviceTokensErrorCode: DeviceTokensErrorCode;
  DeviceTokensResult: ResolversTypes['DeviceTokensError'] | ResolversTypes['DeviceTokensSuccess'];
  DeviceTokensSuccess: ResolverTypeWrapper<DeviceTokensSuccess>;
<<<<<<< HEAD
  DiscoverFeed: ResolverTypeWrapper<DiscoverFeed>;
  DiscoverFeedArticle: ResolverTypeWrapper<DiscoverFeedArticle>;
  DiscoverFeedError: ResolverTypeWrapper<DiscoverFeedError>;
  DiscoverFeedErrorCode: DiscoverFeedErrorCode;
  DiscoverFeedResult: ResolversTypes['DiscoverFeedError'] | ResolversTypes['DiscoverFeedSuccess'];
  DiscoverFeedSuccess: ResolverTypeWrapper<DiscoverFeedSuccess>;
  DiscoverTopic: ResolverTypeWrapper<DiscoverTopic>;
  EditDiscoverFeedError: ResolverTypeWrapper<EditDiscoverFeedError>;
  EditDiscoverFeedErrorCode: EditDiscoverFeedErrorCode;
  EditDiscoverFeedInput: EditDiscoverFeedInput;
  EditDiscoverFeedResult: ResolversTypes['EditDiscoverFeedError'] | ResolversTypes['EditDiscoverFeedSuccess'];
  EditDiscoverFeedSuccess: ResolverTypeWrapper<EditDiscoverFeedSuccess>;
=======
  DirectionalityType: DirectionalityType;
>>>>>>> ee500039
  EmptyTrashError: ResolverTypeWrapper<EmptyTrashError>;
  EmptyTrashErrorCode: EmptyTrashErrorCode;
  EmptyTrashResult: ResolversTypes['EmptyTrashError'] | ResolversTypes['EmptyTrashSuccess'];
  EmptyTrashSuccess: ResolverTypeWrapper<EmptyTrashSuccess>;
  Feature: ResolverTypeWrapper<Feature>;
  Feed: ResolverTypeWrapper<Feed>;
  FeedArticle: ResolverTypeWrapper<FeedArticle>;
  FeedArticleEdge: ResolverTypeWrapper<FeedArticleEdge>;
  FeedArticlesError: ResolverTypeWrapper<FeedArticlesError>;
  FeedArticlesErrorCode: FeedArticlesErrorCode;
  FeedArticlesResult: ResolversTypes['FeedArticlesError'] | ResolversTypes['FeedArticlesSuccess'];
  FeedArticlesSuccess: ResolverTypeWrapper<FeedArticlesSuccess>;
  FeedEdge: ResolverTypeWrapper<FeedEdge>;
  FeedsError: ResolverTypeWrapper<FeedsError>;
  FeedsErrorCode: FeedsErrorCode;
  FeedsInput: FeedsInput;
  FeedsResult: ResolversTypes['FeedsError'] | ResolversTypes['FeedsSuccess'];
  FeedsSuccess: ResolverTypeWrapper<FeedsSuccess>;
  FetchContentError: ResolverTypeWrapper<FetchContentError>;
  FetchContentErrorCode: FetchContentErrorCode;
  FetchContentResult: ResolversTypes['FetchContentError'] | ResolversTypes['FetchContentSuccess'];
  FetchContentSuccess: ResolverTypeWrapper<FetchContentSuccess>;
  FetchContentType: FetchContentType;
  Filter: ResolverTypeWrapper<Filter>;
  FiltersError: ResolverTypeWrapper<FiltersError>;
  FiltersErrorCode: FiltersErrorCode;
  FiltersResult: ResolversTypes['FiltersError'] | ResolversTypes['FiltersSuccess'];
  FiltersSuccess: ResolverTypeWrapper<FiltersSuccess>;
  Float: ResolverTypeWrapper<Scalars['Float']>;
  GenerateApiKeyError: ResolverTypeWrapper<GenerateApiKeyError>;
  GenerateApiKeyErrorCode: GenerateApiKeyErrorCode;
  GenerateApiKeyInput: GenerateApiKeyInput;
  GenerateApiKeyResult: ResolversTypes['GenerateApiKeyError'] | ResolversTypes['GenerateApiKeySuccess'];
  GenerateApiKeySuccess: ResolverTypeWrapper<GenerateApiKeySuccess>;
  GetDiscoverFeedArticleError: ResolverTypeWrapper<GetDiscoverFeedArticleError>;
  GetDiscoverFeedArticleErrorCode: GetDiscoverFeedArticleErrorCode;
  GetDiscoverFeedArticleResults: ResolversTypes['GetDiscoverFeedArticleError'] | ResolversTypes['GetDiscoverFeedArticleSuccess'];
  GetDiscoverFeedArticleSuccess: ResolverTypeWrapper<GetDiscoverFeedArticleSuccess>;
  GetDiscoverTopicError: ResolverTypeWrapper<GetDiscoverTopicError>;
  GetDiscoverTopicErrorCode: GetDiscoverTopicErrorCode;
  GetDiscoverTopicResults: ResolversTypes['GetDiscoverTopicError'] | ResolversTypes['GetDiscoverTopicSuccess'];
  GetDiscoverTopicSuccess: ResolverTypeWrapper<GetDiscoverTopicSuccess>;
  GetFollowersError: ResolverTypeWrapper<GetFollowersError>;
  GetFollowersErrorCode: GetFollowersErrorCode;
  GetFollowersResult: ResolversTypes['GetFollowersError'] | ResolversTypes['GetFollowersSuccess'];
  GetFollowersSuccess: ResolverTypeWrapper<GetFollowersSuccess>;
  GetFollowingError: ResolverTypeWrapper<GetFollowingError>;
  GetFollowingErrorCode: GetFollowingErrorCode;
  GetFollowingResult: ResolversTypes['GetFollowingError'] | ResolversTypes['GetFollowingSuccess'];
  GetFollowingSuccess: ResolverTypeWrapper<GetFollowingSuccess>;
  GetUserPersonalizationError: ResolverTypeWrapper<GetUserPersonalizationError>;
  GetUserPersonalizationErrorCode: GetUserPersonalizationErrorCode;
  GetUserPersonalizationResult: ResolversTypes['GetUserPersonalizationError'] | ResolversTypes['GetUserPersonalizationSuccess'];
  GetUserPersonalizationSuccess: ResolverTypeWrapper<GetUserPersonalizationSuccess>;
  GoogleLoginInput: GoogleLoginInput;
  GoogleSignupError: ResolverTypeWrapper<GoogleSignupError>;
  GoogleSignupInput: GoogleSignupInput;
  GoogleSignupResult: ResolversTypes['GoogleSignupError'] | ResolversTypes['GoogleSignupSuccess'];
  GoogleSignupSuccess: ResolverTypeWrapper<GoogleSignupSuccess>;
  GroupsError: ResolverTypeWrapper<GroupsError>;
  GroupsErrorCode: GroupsErrorCode;
  GroupsResult: ResolversTypes['GroupsError'] | ResolversTypes['GroupsSuccess'];
  GroupsSuccess: ResolverTypeWrapper<GroupsSuccess>;
  Highlight: ResolverTypeWrapper<Highlight>;
  HighlightReply: ResolverTypeWrapper<HighlightReply>;
  HighlightStats: ResolverTypeWrapper<HighlightStats>;
  HighlightType: HighlightType;
  ID: ResolverTypeWrapper<Scalars['ID']>;
  ImportFromIntegrationError: ResolverTypeWrapper<ImportFromIntegrationError>;
  ImportFromIntegrationErrorCode: ImportFromIntegrationErrorCode;
  ImportFromIntegrationResult: ResolversTypes['ImportFromIntegrationError'] | ResolversTypes['ImportFromIntegrationSuccess'];
  ImportFromIntegrationSuccess: ResolverTypeWrapper<ImportFromIntegrationSuccess>;
  ImportItemState: ImportItemState;
  Int: ResolverTypeWrapper<Scalars['Int']>;
  Integration: ResolverTypeWrapper<Integration>;
  IntegrationType: IntegrationType;
  IntegrationsError: ResolverTypeWrapper<IntegrationsError>;
  IntegrationsErrorCode: IntegrationsErrorCode;
  IntegrationsResult: ResolversTypes['IntegrationsError'] | ResolversTypes['IntegrationsSuccess'];
  IntegrationsSuccess: ResolverTypeWrapper<IntegrationsSuccess>;
  JSON: ResolverTypeWrapper<Scalars['JSON']>;
  JoinGroupError: ResolverTypeWrapper<JoinGroupError>;
  JoinGroupErrorCode: JoinGroupErrorCode;
  JoinGroupResult: ResolversTypes['JoinGroupError'] | ResolversTypes['JoinGroupSuccess'];
  JoinGroupSuccess: ResolverTypeWrapper<JoinGroupSuccess>;
  Label: ResolverTypeWrapper<Label>;
  LabelsError: ResolverTypeWrapper<LabelsError>;
  LabelsErrorCode: LabelsErrorCode;
  LabelsResult: ResolversTypes['LabelsError'] | ResolversTypes['LabelsSuccess'];
  LabelsSuccess: ResolverTypeWrapper<LabelsSuccess>;
  LeaveGroupError: ResolverTypeWrapper<LeaveGroupError>;
  LeaveGroupErrorCode: LeaveGroupErrorCode;
  LeaveGroupResult: ResolversTypes['LeaveGroupError'] | ResolversTypes['LeaveGroupSuccess'];
  LeaveGroupSuccess: ResolverTypeWrapper<LeaveGroupSuccess>;
  Link: ResolverTypeWrapper<Link>;
  LinkShareInfo: ResolverTypeWrapper<LinkShareInfo>;
  LogOutError: ResolverTypeWrapper<LogOutError>;
  LogOutErrorCode: LogOutErrorCode;
  LogOutResult: ResolversTypes['LogOutError'] | ResolversTypes['LogOutSuccess'];
  LogOutSuccess: ResolverTypeWrapper<LogOutSuccess>;
  LoginError: ResolverTypeWrapper<LoginError>;
  LoginErrorCode: LoginErrorCode;
  LoginResult: ResolversTypes['LoginError'] | ResolversTypes['LoginSuccess'];
  LoginSuccess: ResolverTypeWrapper<LoginSuccess>;
  MarkEmailAsItemError: ResolverTypeWrapper<MarkEmailAsItemError>;
  MarkEmailAsItemErrorCode: MarkEmailAsItemErrorCode;
  MarkEmailAsItemResult: ResolversTypes['MarkEmailAsItemError'] | ResolversTypes['MarkEmailAsItemSuccess'];
  MarkEmailAsItemSuccess: ResolverTypeWrapper<MarkEmailAsItemSuccess>;
  MergeHighlightError: ResolverTypeWrapper<MergeHighlightError>;
  MergeHighlightErrorCode: MergeHighlightErrorCode;
  MergeHighlightInput: MergeHighlightInput;
  MergeHighlightResult: ResolversTypes['MergeHighlightError'] | ResolversTypes['MergeHighlightSuccess'];
  MergeHighlightSuccess: ResolverTypeWrapper<MergeHighlightSuccess>;
  MoveFilterError: ResolverTypeWrapper<MoveFilterError>;
  MoveFilterErrorCode: MoveFilterErrorCode;
  MoveFilterInput: MoveFilterInput;
  MoveFilterResult: ResolversTypes['MoveFilterError'] | ResolversTypes['MoveFilterSuccess'];
  MoveFilterSuccess: ResolverTypeWrapper<MoveFilterSuccess>;
  MoveLabelError: ResolverTypeWrapper<MoveLabelError>;
  MoveLabelErrorCode: MoveLabelErrorCode;
  MoveLabelInput: MoveLabelInput;
  MoveLabelResult: ResolversTypes['MoveLabelError'] | ResolversTypes['MoveLabelSuccess'];
  MoveLabelSuccess: ResolverTypeWrapper<MoveLabelSuccess>;
  MoveToFolderError: ResolverTypeWrapper<MoveToFolderError>;
  MoveToFolderErrorCode: MoveToFolderErrorCode;
  MoveToFolderResult: ResolversTypes['MoveToFolderError'] | ResolversTypes['MoveToFolderSuccess'];
  MoveToFolderSuccess: ResolverTypeWrapper<MoveToFolderSuccess>;
  Mutation: ResolverTypeWrapper<{}>;
  NewsletterEmail: ResolverTypeWrapper<NewsletterEmail>;
  NewsletterEmailsError: ResolverTypeWrapper<NewsletterEmailsError>;
  NewsletterEmailsErrorCode: NewsletterEmailsErrorCode;
  NewsletterEmailsResult: ResolversTypes['NewsletterEmailsError'] | ResolversTypes['NewsletterEmailsSuccess'];
  NewsletterEmailsSuccess: ResolverTypeWrapper<NewsletterEmailsSuccess>;
  OptInFeatureError: ResolverTypeWrapper<OptInFeatureError>;
  OptInFeatureErrorCode: OptInFeatureErrorCode;
  OptInFeatureInput: OptInFeatureInput;
  OptInFeatureResult: ResolversTypes['OptInFeatureError'] | ResolversTypes['OptInFeatureSuccess'];
  OptInFeatureSuccess: ResolverTypeWrapper<OptInFeatureSuccess>;
  Page: ResolverTypeWrapper<Page>;
  PageInfo: ResolverTypeWrapper<PageInfo>;
  PageInfoInput: PageInfoInput;
  PageType: PageType;
  ParseResult: ParseResult;
  PreparedDocumentInput: PreparedDocumentInput;
  Profile: ResolverTypeWrapper<Profile>;
  Query: ResolverTypeWrapper<{}>;
  Reaction: ResolverTypeWrapper<Reaction>;
  ReactionType: ReactionType;
  ReadState: ResolverTypeWrapper<ReadState>;
  RecentEmail: ResolverTypeWrapper<RecentEmail>;
  RecentEmailsError: ResolverTypeWrapper<RecentEmailsError>;
  RecentEmailsErrorCode: RecentEmailsErrorCode;
  RecentEmailsResult: ResolversTypes['RecentEmailsError'] | ResolversTypes['RecentEmailsSuccess'];
  RecentEmailsSuccess: ResolverTypeWrapper<RecentEmailsSuccess>;
  RecentSearch: ResolverTypeWrapper<RecentSearch>;
  RecentSearchesError: ResolverTypeWrapper<RecentSearchesError>;
  RecentSearchesErrorCode: RecentSearchesErrorCode;
  RecentSearchesResult: ResolversTypes['RecentSearchesError'] | ResolversTypes['RecentSearchesSuccess'];
  RecentSearchesSuccess: ResolverTypeWrapper<RecentSearchesSuccess>;
  RecommendError: ResolverTypeWrapper<RecommendError>;
  RecommendErrorCode: RecommendErrorCode;
  RecommendHighlightsError: ResolverTypeWrapper<RecommendHighlightsError>;
  RecommendHighlightsErrorCode: RecommendHighlightsErrorCode;
  RecommendHighlightsInput: RecommendHighlightsInput;
  RecommendHighlightsResult: ResolversTypes['RecommendHighlightsError'] | ResolversTypes['RecommendHighlightsSuccess'];
  RecommendHighlightsSuccess: ResolverTypeWrapper<RecommendHighlightsSuccess>;
  RecommendInput: RecommendInput;
  RecommendResult: ResolversTypes['RecommendError'] | ResolversTypes['RecommendSuccess'];
  RecommendSuccess: ResolverTypeWrapper<RecommendSuccess>;
  Recommendation: ResolverTypeWrapper<Recommendation>;
  RecommendationGroup: ResolverTypeWrapper<RecommendationGroup>;
  RecommendingUser: ResolverTypeWrapper<RecommendingUser>;
  Reminder: ResolverTypeWrapper<Reminder>;
  ReminderError: ResolverTypeWrapper<ReminderError>;
  ReminderErrorCode: ReminderErrorCode;
  ReminderResult: ResolversTypes['ReminderError'] | ResolversTypes['ReminderSuccess'];
  ReminderSuccess: ResolverTypeWrapper<ReminderSuccess>;
  ReportItemInput: ReportItemInput;
  ReportItemResult: ResolverTypeWrapper<ReportItemResult>;
  ReportType: ReportType;
  RepresentationType: RepresentationType;
  RevokeApiKeyError: ResolverTypeWrapper<RevokeApiKeyError>;
  RevokeApiKeyErrorCode: RevokeApiKeyErrorCode;
  RevokeApiKeyResult: ResolversTypes['RevokeApiKeyError'] | ResolversTypes['RevokeApiKeySuccess'];
  RevokeApiKeySuccess: ResolverTypeWrapper<RevokeApiKeySuccess>;
  Rule: ResolverTypeWrapper<Rule>;
  RuleAction: ResolverTypeWrapper<RuleAction>;
  RuleActionInput: RuleActionInput;
  RuleActionType: RuleActionType;
  RuleEventType: RuleEventType;
  RulesError: ResolverTypeWrapper<RulesError>;
  RulesErrorCode: RulesErrorCode;
  RulesResult: ResolversTypes['RulesError'] | ResolversTypes['RulesSuccess'];
  RulesSuccess: ResolverTypeWrapper<RulesSuccess>;
  SaveArticleReadingProgressError: ResolverTypeWrapper<SaveArticleReadingProgressError>;
  SaveArticleReadingProgressErrorCode: SaveArticleReadingProgressErrorCode;
  SaveArticleReadingProgressInput: SaveArticleReadingProgressInput;
  SaveArticleReadingProgressResult: ResolversTypes['SaveArticleReadingProgressError'] | ResolversTypes['SaveArticleReadingProgressSuccess'];
  SaveArticleReadingProgressSuccess: ResolverTypeWrapper<SaveArticleReadingProgressSuccess>;
  SaveDiscoverArticleError: ResolverTypeWrapper<SaveDiscoverArticleError>;
  SaveDiscoverArticleErrorCode: SaveDiscoverArticleErrorCode;
  SaveDiscoverArticleInput: SaveDiscoverArticleInput;
  SaveDiscoverArticleResult: ResolversTypes['SaveDiscoverArticleError'] | ResolversTypes['SaveDiscoverArticleSuccess'];
  SaveDiscoverArticleSuccess: ResolverTypeWrapper<SaveDiscoverArticleSuccess>;
  SaveError: ResolverTypeWrapper<SaveError>;
  SaveErrorCode: SaveErrorCode;
  SaveFileInput: SaveFileInput;
  SaveFilterError: ResolverTypeWrapper<SaveFilterError>;
  SaveFilterErrorCode: SaveFilterErrorCode;
  SaveFilterInput: SaveFilterInput;
  SaveFilterResult: ResolversTypes['SaveFilterError'] | ResolversTypes['SaveFilterSuccess'];
  SaveFilterSuccess: ResolverTypeWrapper<SaveFilterSuccess>;
  SavePageInput: SavePageInput;
  SaveResult: ResolversTypes['SaveError'] | ResolversTypes['SaveSuccess'];
  SaveSuccess: ResolverTypeWrapper<SaveSuccess>;
  SaveUrlInput: SaveUrlInput;
  ScanFeedsError: ResolverTypeWrapper<ScanFeedsError>;
  ScanFeedsErrorCode: ScanFeedsErrorCode;
  ScanFeedsInput: ScanFeedsInput;
  ScanFeedsResult: ResolversTypes['ScanFeedsError'] | ResolversTypes['ScanFeedsSuccess'];
  ScanFeedsSuccess: ResolverTypeWrapper<ScanFeedsSuccess>;
  SearchError: ResolverTypeWrapper<SearchError>;
  SearchErrorCode: SearchErrorCode;
  SearchItem: ResolverTypeWrapper<SearchItem>;
  SearchItemEdge: ResolverTypeWrapper<SearchItemEdge>;
  SearchResult: ResolversTypes['SearchError'] | ResolversTypes['SearchSuccess'];
  SearchSuccess: ResolverTypeWrapper<SearchSuccess>;
  SendInstallInstructionsError: ResolverTypeWrapper<SendInstallInstructionsError>;
  SendInstallInstructionsErrorCode: SendInstallInstructionsErrorCode;
  SendInstallInstructionsResult: ResolversTypes['SendInstallInstructionsError'] | ResolversTypes['SendInstallInstructionsSuccess'];
  SendInstallInstructionsSuccess: ResolverTypeWrapper<SendInstallInstructionsSuccess>;
  SetBookmarkArticleError: ResolverTypeWrapper<SetBookmarkArticleError>;
  SetBookmarkArticleErrorCode: SetBookmarkArticleErrorCode;
  SetBookmarkArticleInput: SetBookmarkArticleInput;
  SetBookmarkArticleResult: ResolversTypes['SetBookmarkArticleError'] | ResolversTypes['SetBookmarkArticleSuccess'];
  SetBookmarkArticleSuccess: ResolverTypeWrapper<SetBookmarkArticleSuccess>;
  SetDeviceTokenError: ResolverTypeWrapper<SetDeviceTokenError>;
  SetDeviceTokenErrorCode: SetDeviceTokenErrorCode;
  SetDeviceTokenInput: SetDeviceTokenInput;
  SetDeviceTokenResult: ResolversTypes['SetDeviceTokenError'] | ResolversTypes['SetDeviceTokenSuccess'];
  SetDeviceTokenSuccess: ResolverTypeWrapper<SetDeviceTokenSuccess>;
  SetFavoriteArticleError: ResolverTypeWrapper<SetFavoriteArticleError>;
  SetFavoriteArticleErrorCode: SetFavoriteArticleErrorCode;
  SetFavoriteArticleResult: ResolversTypes['SetFavoriteArticleError'] | ResolversTypes['SetFavoriteArticleSuccess'];
  SetFavoriteArticleSuccess: ResolverTypeWrapper<SetFavoriteArticleSuccess>;
  SetFollowError: ResolverTypeWrapper<SetFollowError>;
  SetFollowErrorCode: SetFollowErrorCode;
  SetFollowInput: SetFollowInput;
  SetFollowResult: ResolversTypes['SetFollowError'] | ResolversTypes['SetFollowSuccess'];
  SetFollowSuccess: ResolverTypeWrapper<SetFollowSuccess>;
  SetIntegrationError: ResolverTypeWrapper<SetIntegrationError>;
  SetIntegrationErrorCode: SetIntegrationErrorCode;
  SetIntegrationInput: SetIntegrationInput;
  SetIntegrationResult: ResolversTypes['SetIntegrationError'] | ResolversTypes['SetIntegrationSuccess'];
  SetIntegrationSuccess: ResolverTypeWrapper<SetIntegrationSuccess>;
  SetLabelsError: ResolverTypeWrapper<SetLabelsError>;
  SetLabelsErrorCode: SetLabelsErrorCode;
  SetLabelsForHighlightInput: SetLabelsForHighlightInput;
  SetLabelsInput: SetLabelsInput;
  SetLabelsResult: ResolversTypes['SetLabelsError'] | ResolversTypes['SetLabelsSuccess'];
  SetLabelsSuccess: ResolverTypeWrapper<SetLabelsSuccess>;
  SetRuleError: ResolverTypeWrapper<SetRuleError>;
  SetRuleErrorCode: SetRuleErrorCode;
  SetRuleInput: SetRuleInput;
  SetRuleResult: ResolversTypes['SetRuleError'] | ResolversTypes['SetRuleSuccess'];
  SetRuleSuccess: ResolverTypeWrapper<SetRuleSuccess>;
  SetShareArticleError: ResolverTypeWrapper<SetShareArticleError>;
  SetShareArticleErrorCode: SetShareArticleErrorCode;
  SetShareArticleInput: SetShareArticleInput;
  SetShareArticleResult: ResolversTypes['SetShareArticleError'] | ResolversTypes['SetShareArticleSuccess'];
  SetShareArticleSuccess: ResolverTypeWrapper<SetShareArticleSuccess>;
  SetShareHighlightError: ResolverTypeWrapper<SetShareHighlightError>;
  SetShareHighlightErrorCode: SetShareHighlightErrorCode;
  SetShareHighlightInput: SetShareHighlightInput;
  SetShareHighlightResult: ResolversTypes['SetShareHighlightError'] | ResolversTypes['SetShareHighlightSuccess'];
  SetShareHighlightSuccess: ResolverTypeWrapper<SetShareHighlightSuccess>;
  SetUserPersonalizationError: ResolverTypeWrapper<SetUserPersonalizationError>;
  SetUserPersonalizationErrorCode: SetUserPersonalizationErrorCode;
  SetUserPersonalizationInput: SetUserPersonalizationInput;
  SetUserPersonalizationResult: ResolversTypes['SetUserPersonalizationError'] | ResolversTypes['SetUserPersonalizationSuccess'];
  SetUserPersonalizationSuccess: ResolverTypeWrapper<SetUserPersonalizationSuccess>;
  SetWebhookError: ResolverTypeWrapper<SetWebhookError>;
  SetWebhookErrorCode: SetWebhookErrorCode;
  SetWebhookInput: SetWebhookInput;
  SetWebhookResult: ResolversTypes['SetWebhookError'] | ResolversTypes['SetWebhookSuccess'];
  SetWebhookSuccess: ResolverTypeWrapper<SetWebhookSuccess>;
  ShareStats: ResolverTypeWrapper<ShareStats>;
  SharedArticleError: ResolverTypeWrapper<SharedArticleError>;
  SharedArticleErrorCode: SharedArticleErrorCode;
  SharedArticleResult: ResolversTypes['SharedArticleError'] | ResolversTypes['SharedArticleSuccess'];
  SharedArticleSuccess: ResolverTypeWrapper<SharedArticleSuccess>;
  SignupErrorCode: SignupErrorCode;
  SortBy: SortBy;
  SortOrder: SortOrder;
  SortParams: SortParams;
  String: ResolverTypeWrapper<Scalars['String']>;
  SubscribeError: ResolverTypeWrapper<SubscribeError>;
  SubscribeErrorCode: SubscribeErrorCode;
  SubscribeInput: SubscribeInput;
  SubscribeResult: ResolversTypes['SubscribeError'] | ResolversTypes['SubscribeSuccess'];
  SubscribeSuccess: ResolverTypeWrapper<SubscribeSuccess>;
  Subscription: ResolverTypeWrapper<{}>;
  SubscriptionStatus: SubscriptionStatus;
  SubscriptionType: SubscriptionType;
  SubscriptionsError: ResolverTypeWrapper<SubscriptionsError>;
  SubscriptionsErrorCode: SubscriptionsErrorCode;
  SubscriptionsResult: ResolversTypes['SubscriptionsError'] | ResolversTypes['SubscriptionsSuccess'];
  SubscriptionsSuccess: ResolverTypeWrapper<SubscriptionsSuccess>;
  SyncUpdatedItemEdge: ResolverTypeWrapper<SyncUpdatedItemEdge>;
  TypeaheadSearchError: ResolverTypeWrapper<TypeaheadSearchError>;
  TypeaheadSearchErrorCode: TypeaheadSearchErrorCode;
  TypeaheadSearchItem: ResolverTypeWrapper<TypeaheadSearchItem>;
  TypeaheadSearchResult: ResolversTypes['TypeaheadSearchError'] | ResolversTypes['TypeaheadSearchSuccess'];
  TypeaheadSearchSuccess: ResolverTypeWrapper<TypeaheadSearchSuccess>;
  UnsubscribeError: ResolverTypeWrapper<UnsubscribeError>;
  UnsubscribeErrorCode: UnsubscribeErrorCode;
  UnsubscribeResult: ResolversTypes['UnsubscribeError'] | ResolversTypes['UnsubscribeSuccess'];
  UnsubscribeSuccess: ResolverTypeWrapper<UnsubscribeSuccess>;
  UpdateEmailError: ResolverTypeWrapper<UpdateEmailError>;
  UpdateEmailErrorCode: UpdateEmailErrorCode;
  UpdateEmailInput: UpdateEmailInput;
  UpdateEmailResult: ResolversTypes['UpdateEmailError'] | ResolversTypes['UpdateEmailSuccess'];
  UpdateEmailSuccess: ResolverTypeWrapper<UpdateEmailSuccess>;
  UpdateFilterError: ResolverTypeWrapper<UpdateFilterError>;
  UpdateFilterErrorCode: UpdateFilterErrorCode;
  UpdateFilterInput: UpdateFilterInput;
  UpdateFilterResult: ResolversTypes['UpdateFilterError'] | ResolversTypes['UpdateFilterSuccess'];
  UpdateFilterSuccess: ResolverTypeWrapper<UpdateFilterSuccess>;
  UpdateHighlightError: ResolverTypeWrapper<UpdateHighlightError>;
  UpdateHighlightErrorCode: UpdateHighlightErrorCode;
  UpdateHighlightInput: UpdateHighlightInput;
  UpdateHighlightReplyError: ResolverTypeWrapper<UpdateHighlightReplyError>;
  UpdateHighlightReplyErrorCode: UpdateHighlightReplyErrorCode;
  UpdateHighlightReplyInput: UpdateHighlightReplyInput;
  UpdateHighlightReplyResult: ResolversTypes['UpdateHighlightReplyError'] | ResolversTypes['UpdateHighlightReplySuccess'];
  UpdateHighlightReplySuccess: ResolverTypeWrapper<UpdateHighlightReplySuccess>;
  UpdateHighlightResult: ResolversTypes['UpdateHighlightError'] | ResolversTypes['UpdateHighlightSuccess'];
  UpdateHighlightSuccess: ResolverTypeWrapper<UpdateHighlightSuccess>;
  UpdateLabelError: ResolverTypeWrapper<UpdateLabelError>;
  UpdateLabelErrorCode: UpdateLabelErrorCode;
  UpdateLabelInput: UpdateLabelInput;
  UpdateLabelResult: ResolversTypes['UpdateLabelError'] | ResolversTypes['UpdateLabelSuccess'];
  UpdateLabelSuccess: ResolverTypeWrapper<UpdateLabelSuccess>;
  UpdateLinkShareInfoError: ResolverTypeWrapper<UpdateLinkShareInfoError>;
  UpdateLinkShareInfoErrorCode: UpdateLinkShareInfoErrorCode;
  UpdateLinkShareInfoInput: UpdateLinkShareInfoInput;
  UpdateLinkShareInfoResult: ResolversTypes['UpdateLinkShareInfoError'] | ResolversTypes['UpdateLinkShareInfoSuccess'];
  UpdateLinkShareInfoSuccess: ResolverTypeWrapper<UpdateLinkShareInfoSuccess>;
  UpdateNewsletterEmailError: ResolverTypeWrapper<UpdateNewsletterEmailError>;
  UpdateNewsletterEmailErrorCode: UpdateNewsletterEmailErrorCode;
  UpdateNewsletterEmailInput: UpdateNewsletterEmailInput;
  UpdateNewsletterEmailResult: ResolversTypes['UpdateNewsletterEmailError'] | ResolversTypes['UpdateNewsletterEmailSuccess'];
  UpdateNewsletterEmailSuccess: ResolverTypeWrapper<UpdateNewsletterEmailSuccess>;
  UpdatePageError: ResolverTypeWrapper<UpdatePageError>;
  UpdatePageErrorCode: UpdatePageErrorCode;
  UpdatePageInput: UpdatePageInput;
  UpdatePageResult: ResolversTypes['UpdatePageError'] | ResolversTypes['UpdatePageSuccess'];
  UpdatePageSuccess: ResolverTypeWrapper<UpdatePageSuccess>;
  UpdateReason: UpdateReason;
  UpdateReminderError: ResolverTypeWrapper<UpdateReminderError>;
  UpdateReminderErrorCode: UpdateReminderErrorCode;
  UpdateReminderInput: UpdateReminderInput;
  UpdateReminderResult: ResolversTypes['UpdateReminderError'] | ResolversTypes['UpdateReminderSuccess'];
  UpdateReminderSuccess: ResolverTypeWrapper<UpdateReminderSuccess>;
  UpdateSharedCommentError: ResolverTypeWrapper<UpdateSharedCommentError>;
  UpdateSharedCommentErrorCode: UpdateSharedCommentErrorCode;
  UpdateSharedCommentInput: UpdateSharedCommentInput;
  UpdateSharedCommentResult: ResolversTypes['UpdateSharedCommentError'] | ResolversTypes['UpdateSharedCommentSuccess'];
  UpdateSharedCommentSuccess: ResolverTypeWrapper<UpdateSharedCommentSuccess>;
  UpdateSubscriptionError: ResolverTypeWrapper<UpdateSubscriptionError>;
  UpdateSubscriptionErrorCode: UpdateSubscriptionErrorCode;
  UpdateSubscriptionInput: UpdateSubscriptionInput;
  UpdateSubscriptionResult: ResolversTypes['UpdateSubscriptionError'] | ResolversTypes['UpdateSubscriptionSuccess'];
  UpdateSubscriptionSuccess: ResolverTypeWrapper<UpdateSubscriptionSuccess>;
  UpdateUserError: ResolverTypeWrapper<UpdateUserError>;
  UpdateUserErrorCode: UpdateUserErrorCode;
  UpdateUserInput: UpdateUserInput;
  UpdateUserProfileError: ResolverTypeWrapper<UpdateUserProfileError>;
  UpdateUserProfileErrorCode: UpdateUserProfileErrorCode;
  UpdateUserProfileInput: UpdateUserProfileInput;
  UpdateUserProfileResult: ResolversTypes['UpdateUserProfileError'] | ResolversTypes['UpdateUserProfileSuccess'];
  UpdateUserProfileSuccess: ResolverTypeWrapper<UpdateUserProfileSuccess>;
  UpdateUserResult: ResolversTypes['UpdateUserError'] | ResolversTypes['UpdateUserSuccess'];
  UpdateUserSuccess: ResolverTypeWrapper<UpdateUserSuccess>;
  UpdatesSinceError: ResolverTypeWrapper<UpdatesSinceError>;
  UpdatesSinceErrorCode: UpdatesSinceErrorCode;
  UpdatesSinceResult: ResolversTypes['UpdatesSinceError'] | ResolversTypes['UpdatesSinceSuccess'];
  UpdatesSinceSuccess: ResolverTypeWrapper<UpdatesSinceSuccess>;
  UploadFileRequestError: ResolverTypeWrapper<UploadFileRequestError>;
  UploadFileRequestErrorCode: UploadFileRequestErrorCode;
  UploadFileRequestInput: UploadFileRequestInput;
  UploadFileRequestResult: ResolversTypes['UploadFileRequestError'] | ResolversTypes['UploadFileRequestSuccess'];
  UploadFileRequestSuccess: ResolverTypeWrapper<UploadFileRequestSuccess>;
  UploadFileStatus: UploadFileStatus;
  UploadImportFileError: ResolverTypeWrapper<UploadImportFileError>;
  UploadImportFileErrorCode: UploadImportFileErrorCode;
  UploadImportFileResult: ResolversTypes['UploadImportFileError'] | ResolversTypes['UploadImportFileSuccess'];
  UploadImportFileSuccess: ResolverTypeWrapper<UploadImportFileSuccess>;
  UploadImportFileType: UploadImportFileType;
  User: ResolverTypeWrapper<User>;
  UserError: ResolverTypeWrapper<UserError>;
  UserErrorCode: UserErrorCode;
  UserPersonalization: ResolverTypeWrapper<UserPersonalization>;
  UserResult: ResolversTypes['UserError'] | ResolversTypes['UserSuccess'];
  UserSuccess: ResolverTypeWrapper<UserSuccess>;
  UsersError: ResolverTypeWrapper<UsersError>;
  UsersErrorCode: UsersErrorCode;
  UsersResult: ResolversTypes['UsersError'] | ResolversTypes['UsersSuccess'];
  UsersSuccess: ResolverTypeWrapper<UsersSuccess>;
  Webhook: ResolverTypeWrapper<Webhook>;
  WebhookError: ResolverTypeWrapper<WebhookError>;
  WebhookErrorCode: WebhookErrorCode;
  WebhookEvent: WebhookEvent;
  WebhookResult: ResolversTypes['WebhookError'] | ResolversTypes['WebhookSuccess'];
  WebhookSuccess: ResolverTypeWrapper<WebhookSuccess>;
  WebhooksError: ResolverTypeWrapper<WebhooksError>;
  WebhooksErrorCode: WebhooksErrorCode;
  WebhooksResult: ResolversTypes['WebhooksError'] | ResolversTypes['WebhooksSuccess'];
  WebhooksSuccess: ResolverTypeWrapper<WebhooksSuccess>;
};

/** Mapping between all available schema types and the resolvers parents */
export type ResolversParentTypes = {
  AddDiscoverFeedError: AddDiscoverFeedError;
  AddDiscoverFeedInput: AddDiscoverFeedInput;
  AddDiscoverFeedResult: ResolversParentTypes['AddDiscoverFeedError'] | ResolversParentTypes['AddDiscoverFeedSuccess'];
  AddDiscoverFeedSuccess: AddDiscoverFeedSuccess;
  AddPopularReadError: AddPopularReadError;
  AddPopularReadResult: ResolversParentTypes['AddPopularReadError'] | ResolversParentTypes['AddPopularReadSuccess'];
  AddPopularReadSuccess: AddPopularReadSuccess;
  ApiKey: ApiKey;
  ApiKeysError: ApiKeysError;
  ApiKeysResult: ResolversParentTypes['ApiKeysError'] | ResolversParentTypes['ApiKeysSuccess'];
  ApiKeysSuccess: ApiKeysSuccess;
  ArchiveLinkError: ArchiveLinkError;
  ArchiveLinkInput: ArchiveLinkInput;
  ArchiveLinkResult: ResolversParentTypes['ArchiveLinkError'] | ResolversParentTypes['ArchiveLinkSuccess'];
  ArchiveLinkSuccess: ArchiveLinkSuccess;
  Article: Article;
  ArticleEdge: ArticleEdge;
  ArticleError: ArticleError;
  ArticleHighlightsInput: ArticleHighlightsInput;
  ArticleResult: ResolversParentTypes['ArticleError'] | ResolversParentTypes['ArticleSuccess'];
  ArticleSavingRequest: ArticleSavingRequest;
  ArticleSavingRequestError: ArticleSavingRequestError;
  ArticleSavingRequestResult: ResolversParentTypes['ArticleSavingRequestError'] | ResolversParentTypes['ArticleSavingRequestSuccess'];
  ArticleSavingRequestSuccess: ArticleSavingRequestSuccess;
  ArticleSuccess: ArticleSuccess;
  ArticlesError: ArticlesError;
  ArticlesResult: ResolversParentTypes['ArticlesError'] | ResolversParentTypes['ArticlesSuccess'];
  ArticlesSuccess: ArticlesSuccess;
  Boolean: Scalars['Boolean'];
  BulkActionError: BulkActionError;
  BulkActionResult: ResolversParentTypes['BulkActionError'] | ResolversParentTypes['BulkActionSuccess'];
  BulkActionSuccess: BulkActionSuccess;
  CreateArticleError: CreateArticleError;
  CreateArticleInput: CreateArticleInput;
  CreateArticleResult: ResolversParentTypes['CreateArticleError'] | ResolversParentTypes['CreateArticleSuccess'];
  CreateArticleSavingRequestError: CreateArticleSavingRequestError;
  CreateArticleSavingRequestInput: CreateArticleSavingRequestInput;
  CreateArticleSavingRequestResult: ResolversParentTypes['CreateArticleSavingRequestError'] | ResolversParentTypes['CreateArticleSavingRequestSuccess'];
  CreateArticleSavingRequestSuccess: CreateArticleSavingRequestSuccess;
  CreateArticleSuccess: CreateArticleSuccess;
  CreateGroupError: CreateGroupError;
  CreateGroupInput: CreateGroupInput;
  CreateGroupResult: ResolversParentTypes['CreateGroupError'] | ResolversParentTypes['CreateGroupSuccess'];
  CreateGroupSuccess: CreateGroupSuccess;
  CreateHighlightError: CreateHighlightError;
  CreateHighlightInput: CreateHighlightInput;
  CreateHighlightReplyError: CreateHighlightReplyError;
  CreateHighlightReplyInput: CreateHighlightReplyInput;
  CreateHighlightReplyResult: ResolversParentTypes['CreateHighlightReplyError'] | ResolversParentTypes['CreateHighlightReplySuccess'];
  CreateHighlightReplySuccess: CreateHighlightReplySuccess;
  CreateHighlightResult: ResolversParentTypes['CreateHighlightError'] | ResolversParentTypes['CreateHighlightSuccess'];
  CreateHighlightSuccess: CreateHighlightSuccess;
  CreateLabelError: CreateLabelError;
  CreateLabelInput: CreateLabelInput;
  CreateLabelResult: ResolversParentTypes['CreateLabelError'] | ResolversParentTypes['CreateLabelSuccess'];
  CreateLabelSuccess: CreateLabelSuccess;
  CreateNewsletterEmailError: CreateNewsletterEmailError;
  CreateNewsletterEmailInput: CreateNewsletterEmailInput;
  CreateNewsletterEmailResult: ResolversParentTypes['CreateNewsletterEmailError'] | ResolversParentTypes['CreateNewsletterEmailSuccess'];
  CreateNewsletterEmailSuccess: CreateNewsletterEmailSuccess;
  CreateReactionError: CreateReactionError;
  CreateReactionInput: CreateReactionInput;
  CreateReactionResult: ResolversParentTypes['CreateReactionError'] | ResolversParentTypes['CreateReactionSuccess'];
  CreateReactionSuccess: CreateReactionSuccess;
  CreateReminderError: CreateReminderError;
  CreateReminderInput: CreateReminderInput;
  CreateReminderResult: ResolversParentTypes['CreateReminderError'] | ResolversParentTypes['CreateReminderSuccess'];
  CreateReminderSuccess: CreateReminderSuccess;
  Date: Scalars['Date'];
  DeleteAccountError: DeleteAccountError;
  DeleteAccountResult: ResolversParentTypes['DeleteAccountError'] | ResolversParentTypes['DeleteAccountSuccess'];
  DeleteAccountSuccess: DeleteAccountSuccess;
  DeleteDiscoverArticleError: DeleteDiscoverArticleError;
  DeleteDiscoverArticleInput: DeleteDiscoverArticleInput;
  DeleteDiscoverArticleResult: ResolversParentTypes['DeleteDiscoverArticleError'] | ResolversParentTypes['DeleteDiscoverArticleSuccess'];
  DeleteDiscoverArticleSuccess: DeleteDiscoverArticleSuccess;
  DeleteDiscoverFeedError: DeleteDiscoverFeedError;
  DeleteDiscoverFeedInput: DeleteDiscoverFeedInput;
  DeleteDiscoverFeedResult: ResolversParentTypes['DeleteDiscoverFeedError'] | ResolversParentTypes['DeleteDiscoverFeedSuccess'];
  DeleteDiscoverFeedSuccess: DeleteDiscoverFeedSuccess;
  DeleteFilterError: DeleteFilterError;
  DeleteFilterResult: ResolversParentTypes['DeleteFilterError'] | ResolversParentTypes['DeleteFilterSuccess'];
  DeleteFilterSuccess: DeleteFilterSuccess;
  DeleteHighlightError: DeleteHighlightError;
  DeleteHighlightReplyError: DeleteHighlightReplyError;
  DeleteHighlightReplyResult: ResolversParentTypes['DeleteHighlightReplyError'] | ResolversParentTypes['DeleteHighlightReplySuccess'];
  DeleteHighlightReplySuccess: DeleteHighlightReplySuccess;
  DeleteHighlightResult: ResolversParentTypes['DeleteHighlightError'] | ResolversParentTypes['DeleteHighlightSuccess'];
  DeleteHighlightSuccess: DeleteHighlightSuccess;
  DeleteIntegrationError: DeleteIntegrationError;
  DeleteIntegrationResult: ResolversParentTypes['DeleteIntegrationError'] | ResolversParentTypes['DeleteIntegrationSuccess'];
  DeleteIntegrationSuccess: DeleteIntegrationSuccess;
  DeleteLabelError: DeleteLabelError;
  DeleteLabelResult: ResolversParentTypes['DeleteLabelError'] | ResolversParentTypes['DeleteLabelSuccess'];
  DeleteLabelSuccess: DeleteLabelSuccess;
  DeleteNewsletterEmailError: DeleteNewsletterEmailError;
  DeleteNewsletterEmailResult: ResolversParentTypes['DeleteNewsletterEmailError'] | ResolversParentTypes['DeleteNewsletterEmailSuccess'];
  DeleteNewsletterEmailSuccess: DeleteNewsletterEmailSuccess;
  DeleteReactionError: DeleteReactionError;
  DeleteReactionResult: ResolversParentTypes['DeleteReactionError'] | ResolversParentTypes['DeleteReactionSuccess'];
  DeleteReactionSuccess: DeleteReactionSuccess;
  DeleteReminderError: DeleteReminderError;
  DeleteReminderResult: ResolversParentTypes['DeleteReminderError'] | ResolversParentTypes['DeleteReminderSuccess'];
  DeleteReminderSuccess: DeleteReminderSuccess;
  DeleteRuleError: DeleteRuleError;
  DeleteRuleResult: ResolversParentTypes['DeleteRuleError'] | ResolversParentTypes['DeleteRuleSuccess'];
  DeleteRuleSuccess: DeleteRuleSuccess;
  DeleteWebhookError: DeleteWebhookError;
  DeleteWebhookResult: ResolversParentTypes['DeleteWebhookError'] | ResolversParentTypes['DeleteWebhookSuccess'];
  DeleteWebhookSuccess: DeleteWebhookSuccess;
  DeviceToken: DeviceToken;
  DeviceTokensError: DeviceTokensError;
  DeviceTokensResult: ResolversParentTypes['DeviceTokensError'] | ResolversParentTypes['DeviceTokensSuccess'];
  DeviceTokensSuccess: DeviceTokensSuccess;
  DiscoverFeed: DiscoverFeed;
  DiscoverFeedArticle: DiscoverFeedArticle;
  DiscoverFeedError: DiscoverFeedError;
  DiscoverFeedResult: ResolversParentTypes['DiscoverFeedError'] | ResolversParentTypes['DiscoverFeedSuccess'];
  DiscoverFeedSuccess: DiscoverFeedSuccess;
  DiscoverTopic: DiscoverTopic;
  EditDiscoverFeedError: EditDiscoverFeedError;
  EditDiscoverFeedInput: EditDiscoverFeedInput;
  EditDiscoverFeedResult: ResolversParentTypes['EditDiscoverFeedError'] | ResolversParentTypes['EditDiscoverFeedSuccess'];
  EditDiscoverFeedSuccess: EditDiscoverFeedSuccess;
  EmptyTrashError: EmptyTrashError;
  EmptyTrashResult: ResolversParentTypes['EmptyTrashError'] | ResolversParentTypes['EmptyTrashSuccess'];
  EmptyTrashSuccess: EmptyTrashSuccess;
  Feature: Feature;
  Feed: Feed;
  FeedArticle: FeedArticle;
  FeedArticleEdge: FeedArticleEdge;
  FeedArticlesError: FeedArticlesError;
  FeedArticlesResult: ResolversParentTypes['FeedArticlesError'] | ResolversParentTypes['FeedArticlesSuccess'];
  FeedArticlesSuccess: FeedArticlesSuccess;
  FeedEdge: FeedEdge;
  FeedsError: FeedsError;
  FeedsInput: FeedsInput;
  FeedsResult: ResolversParentTypes['FeedsError'] | ResolversParentTypes['FeedsSuccess'];
  FeedsSuccess: FeedsSuccess;
  FetchContentError: FetchContentError;
  FetchContentResult: ResolversParentTypes['FetchContentError'] | ResolversParentTypes['FetchContentSuccess'];
  FetchContentSuccess: FetchContentSuccess;
  Filter: Filter;
  FiltersError: FiltersError;
  FiltersResult: ResolversParentTypes['FiltersError'] | ResolversParentTypes['FiltersSuccess'];
  FiltersSuccess: FiltersSuccess;
  Float: Scalars['Float'];
  GenerateApiKeyError: GenerateApiKeyError;
  GenerateApiKeyInput: GenerateApiKeyInput;
  GenerateApiKeyResult: ResolversParentTypes['GenerateApiKeyError'] | ResolversParentTypes['GenerateApiKeySuccess'];
  GenerateApiKeySuccess: GenerateApiKeySuccess;
  GetDiscoverFeedArticleError: GetDiscoverFeedArticleError;
  GetDiscoverFeedArticleResults: ResolversParentTypes['GetDiscoverFeedArticleError'] | ResolversParentTypes['GetDiscoverFeedArticleSuccess'];
  GetDiscoverFeedArticleSuccess: GetDiscoverFeedArticleSuccess;
  GetDiscoverTopicError: GetDiscoverTopicError;
  GetDiscoverTopicResults: ResolversParentTypes['GetDiscoverTopicError'] | ResolversParentTypes['GetDiscoverTopicSuccess'];
  GetDiscoverTopicSuccess: GetDiscoverTopicSuccess;
  GetFollowersError: GetFollowersError;
  GetFollowersResult: ResolversParentTypes['GetFollowersError'] | ResolversParentTypes['GetFollowersSuccess'];
  GetFollowersSuccess: GetFollowersSuccess;
  GetFollowingError: GetFollowingError;
  GetFollowingResult: ResolversParentTypes['GetFollowingError'] | ResolversParentTypes['GetFollowingSuccess'];
  GetFollowingSuccess: GetFollowingSuccess;
  GetUserPersonalizationError: GetUserPersonalizationError;
  GetUserPersonalizationResult: ResolversParentTypes['GetUserPersonalizationError'] | ResolversParentTypes['GetUserPersonalizationSuccess'];
  GetUserPersonalizationSuccess: GetUserPersonalizationSuccess;
  GoogleLoginInput: GoogleLoginInput;
  GoogleSignupError: GoogleSignupError;
  GoogleSignupInput: GoogleSignupInput;
  GoogleSignupResult: ResolversParentTypes['GoogleSignupError'] | ResolversParentTypes['GoogleSignupSuccess'];
  GoogleSignupSuccess: GoogleSignupSuccess;
  GroupsError: GroupsError;
  GroupsResult: ResolversParentTypes['GroupsError'] | ResolversParentTypes['GroupsSuccess'];
  GroupsSuccess: GroupsSuccess;
  Highlight: Highlight;
  HighlightReply: HighlightReply;
  HighlightStats: HighlightStats;
  ID: Scalars['ID'];
  ImportFromIntegrationError: ImportFromIntegrationError;
  ImportFromIntegrationResult: ResolversParentTypes['ImportFromIntegrationError'] | ResolversParentTypes['ImportFromIntegrationSuccess'];
  ImportFromIntegrationSuccess: ImportFromIntegrationSuccess;
  Int: Scalars['Int'];
  Integration: Integration;
  IntegrationsError: IntegrationsError;
  IntegrationsResult: ResolversParentTypes['IntegrationsError'] | ResolversParentTypes['IntegrationsSuccess'];
  IntegrationsSuccess: IntegrationsSuccess;
  JSON: Scalars['JSON'];
  JoinGroupError: JoinGroupError;
  JoinGroupResult: ResolversParentTypes['JoinGroupError'] | ResolversParentTypes['JoinGroupSuccess'];
  JoinGroupSuccess: JoinGroupSuccess;
  Label: Label;
  LabelsError: LabelsError;
  LabelsResult: ResolversParentTypes['LabelsError'] | ResolversParentTypes['LabelsSuccess'];
  LabelsSuccess: LabelsSuccess;
  LeaveGroupError: LeaveGroupError;
  LeaveGroupResult: ResolversParentTypes['LeaveGroupError'] | ResolversParentTypes['LeaveGroupSuccess'];
  LeaveGroupSuccess: LeaveGroupSuccess;
  Link: Link;
  LinkShareInfo: LinkShareInfo;
  LogOutError: LogOutError;
  LogOutResult: ResolversParentTypes['LogOutError'] | ResolversParentTypes['LogOutSuccess'];
  LogOutSuccess: LogOutSuccess;
  LoginError: LoginError;
  LoginResult: ResolversParentTypes['LoginError'] | ResolversParentTypes['LoginSuccess'];
  LoginSuccess: LoginSuccess;
  MarkEmailAsItemError: MarkEmailAsItemError;
  MarkEmailAsItemResult: ResolversParentTypes['MarkEmailAsItemError'] | ResolversParentTypes['MarkEmailAsItemSuccess'];
  MarkEmailAsItemSuccess: MarkEmailAsItemSuccess;
  MergeHighlightError: MergeHighlightError;
  MergeHighlightInput: MergeHighlightInput;
  MergeHighlightResult: ResolversParentTypes['MergeHighlightError'] | ResolversParentTypes['MergeHighlightSuccess'];
  MergeHighlightSuccess: MergeHighlightSuccess;
  MoveFilterError: MoveFilterError;
  MoveFilterInput: MoveFilterInput;
  MoveFilterResult: ResolversParentTypes['MoveFilterError'] | ResolversParentTypes['MoveFilterSuccess'];
  MoveFilterSuccess: MoveFilterSuccess;
  MoveLabelError: MoveLabelError;
  MoveLabelInput: MoveLabelInput;
  MoveLabelResult: ResolversParentTypes['MoveLabelError'] | ResolversParentTypes['MoveLabelSuccess'];
  MoveLabelSuccess: MoveLabelSuccess;
  MoveToFolderError: MoveToFolderError;
  MoveToFolderResult: ResolversParentTypes['MoveToFolderError'] | ResolversParentTypes['MoveToFolderSuccess'];
  MoveToFolderSuccess: MoveToFolderSuccess;
  Mutation: {};
  NewsletterEmail: NewsletterEmail;
  NewsletterEmailsError: NewsletterEmailsError;
  NewsletterEmailsResult: ResolversParentTypes['NewsletterEmailsError'] | ResolversParentTypes['NewsletterEmailsSuccess'];
  NewsletterEmailsSuccess: NewsletterEmailsSuccess;
  OptInFeatureError: OptInFeatureError;
  OptInFeatureInput: OptInFeatureInput;
  OptInFeatureResult: ResolversParentTypes['OptInFeatureError'] | ResolversParentTypes['OptInFeatureSuccess'];
  OptInFeatureSuccess: OptInFeatureSuccess;
  Page: Page;
  PageInfo: PageInfo;
  PageInfoInput: PageInfoInput;
  ParseResult: ParseResult;
  PreparedDocumentInput: PreparedDocumentInput;
  Profile: Profile;
  Query: {};
  Reaction: Reaction;
  ReadState: ReadState;
  RecentEmail: RecentEmail;
  RecentEmailsError: RecentEmailsError;
  RecentEmailsResult: ResolversParentTypes['RecentEmailsError'] | ResolversParentTypes['RecentEmailsSuccess'];
  RecentEmailsSuccess: RecentEmailsSuccess;
  RecentSearch: RecentSearch;
  RecentSearchesError: RecentSearchesError;
  RecentSearchesResult: ResolversParentTypes['RecentSearchesError'] | ResolversParentTypes['RecentSearchesSuccess'];
  RecentSearchesSuccess: RecentSearchesSuccess;
  RecommendError: RecommendError;
  RecommendHighlightsError: RecommendHighlightsError;
  RecommendHighlightsInput: RecommendHighlightsInput;
  RecommendHighlightsResult: ResolversParentTypes['RecommendHighlightsError'] | ResolversParentTypes['RecommendHighlightsSuccess'];
  RecommendHighlightsSuccess: RecommendHighlightsSuccess;
  RecommendInput: RecommendInput;
  RecommendResult: ResolversParentTypes['RecommendError'] | ResolversParentTypes['RecommendSuccess'];
  RecommendSuccess: RecommendSuccess;
  Recommendation: Recommendation;
  RecommendationGroup: RecommendationGroup;
  RecommendingUser: RecommendingUser;
  Reminder: Reminder;
  ReminderError: ReminderError;
  ReminderResult: ResolversParentTypes['ReminderError'] | ResolversParentTypes['ReminderSuccess'];
  ReminderSuccess: ReminderSuccess;
  ReportItemInput: ReportItemInput;
  ReportItemResult: ReportItemResult;
  RevokeApiKeyError: RevokeApiKeyError;
  RevokeApiKeyResult: ResolversParentTypes['RevokeApiKeyError'] | ResolversParentTypes['RevokeApiKeySuccess'];
  RevokeApiKeySuccess: RevokeApiKeySuccess;
  Rule: Rule;
  RuleAction: RuleAction;
  RuleActionInput: RuleActionInput;
  RulesError: RulesError;
  RulesResult: ResolversParentTypes['RulesError'] | ResolversParentTypes['RulesSuccess'];
  RulesSuccess: RulesSuccess;
  SaveArticleReadingProgressError: SaveArticleReadingProgressError;
  SaveArticleReadingProgressInput: SaveArticleReadingProgressInput;
  SaveArticleReadingProgressResult: ResolversParentTypes['SaveArticleReadingProgressError'] | ResolversParentTypes['SaveArticleReadingProgressSuccess'];
  SaveArticleReadingProgressSuccess: SaveArticleReadingProgressSuccess;
  SaveDiscoverArticleError: SaveDiscoverArticleError;
  SaveDiscoverArticleInput: SaveDiscoverArticleInput;
  SaveDiscoverArticleResult: ResolversParentTypes['SaveDiscoverArticleError'] | ResolversParentTypes['SaveDiscoverArticleSuccess'];
  SaveDiscoverArticleSuccess: SaveDiscoverArticleSuccess;
  SaveError: SaveError;
  SaveFileInput: SaveFileInput;
  SaveFilterError: SaveFilterError;
  SaveFilterInput: SaveFilterInput;
  SaveFilterResult: ResolversParentTypes['SaveFilterError'] | ResolversParentTypes['SaveFilterSuccess'];
  SaveFilterSuccess: SaveFilterSuccess;
  SavePageInput: SavePageInput;
  SaveResult: ResolversParentTypes['SaveError'] | ResolversParentTypes['SaveSuccess'];
  SaveSuccess: SaveSuccess;
  SaveUrlInput: SaveUrlInput;
  ScanFeedsError: ScanFeedsError;
  ScanFeedsInput: ScanFeedsInput;
  ScanFeedsResult: ResolversParentTypes['ScanFeedsError'] | ResolversParentTypes['ScanFeedsSuccess'];
  ScanFeedsSuccess: ScanFeedsSuccess;
  SearchError: SearchError;
  SearchItem: SearchItem;
  SearchItemEdge: SearchItemEdge;
  SearchResult: ResolversParentTypes['SearchError'] | ResolversParentTypes['SearchSuccess'];
  SearchSuccess: SearchSuccess;
  SendInstallInstructionsError: SendInstallInstructionsError;
  SendInstallInstructionsResult: ResolversParentTypes['SendInstallInstructionsError'] | ResolversParentTypes['SendInstallInstructionsSuccess'];
  SendInstallInstructionsSuccess: SendInstallInstructionsSuccess;
  SetBookmarkArticleError: SetBookmarkArticleError;
  SetBookmarkArticleInput: SetBookmarkArticleInput;
  SetBookmarkArticleResult: ResolversParentTypes['SetBookmarkArticleError'] | ResolversParentTypes['SetBookmarkArticleSuccess'];
  SetBookmarkArticleSuccess: SetBookmarkArticleSuccess;
  SetDeviceTokenError: SetDeviceTokenError;
  SetDeviceTokenInput: SetDeviceTokenInput;
  SetDeviceTokenResult: ResolversParentTypes['SetDeviceTokenError'] | ResolversParentTypes['SetDeviceTokenSuccess'];
  SetDeviceTokenSuccess: SetDeviceTokenSuccess;
  SetFavoriteArticleError: SetFavoriteArticleError;
  SetFavoriteArticleResult: ResolversParentTypes['SetFavoriteArticleError'] | ResolversParentTypes['SetFavoriteArticleSuccess'];
  SetFavoriteArticleSuccess: SetFavoriteArticleSuccess;
  SetFollowError: SetFollowError;
  SetFollowInput: SetFollowInput;
  SetFollowResult: ResolversParentTypes['SetFollowError'] | ResolversParentTypes['SetFollowSuccess'];
  SetFollowSuccess: SetFollowSuccess;
  SetIntegrationError: SetIntegrationError;
  SetIntegrationInput: SetIntegrationInput;
  SetIntegrationResult: ResolversParentTypes['SetIntegrationError'] | ResolversParentTypes['SetIntegrationSuccess'];
  SetIntegrationSuccess: SetIntegrationSuccess;
  SetLabelsError: SetLabelsError;
  SetLabelsForHighlightInput: SetLabelsForHighlightInput;
  SetLabelsInput: SetLabelsInput;
  SetLabelsResult: ResolversParentTypes['SetLabelsError'] | ResolversParentTypes['SetLabelsSuccess'];
  SetLabelsSuccess: SetLabelsSuccess;
  SetRuleError: SetRuleError;
  SetRuleInput: SetRuleInput;
  SetRuleResult: ResolversParentTypes['SetRuleError'] | ResolversParentTypes['SetRuleSuccess'];
  SetRuleSuccess: SetRuleSuccess;
  SetShareArticleError: SetShareArticleError;
  SetShareArticleInput: SetShareArticleInput;
  SetShareArticleResult: ResolversParentTypes['SetShareArticleError'] | ResolversParentTypes['SetShareArticleSuccess'];
  SetShareArticleSuccess: SetShareArticleSuccess;
  SetShareHighlightError: SetShareHighlightError;
  SetShareHighlightInput: SetShareHighlightInput;
  SetShareHighlightResult: ResolversParentTypes['SetShareHighlightError'] | ResolversParentTypes['SetShareHighlightSuccess'];
  SetShareHighlightSuccess: SetShareHighlightSuccess;
  SetUserPersonalizationError: SetUserPersonalizationError;
  SetUserPersonalizationInput: SetUserPersonalizationInput;
  SetUserPersonalizationResult: ResolversParentTypes['SetUserPersonalizationError'] | ResolversParentTypes['SetUserPersonalizationSuccess'];
  SetUserPersonalizationSuccess: SetUserPersonalizationSuccess;
  SetWebhookError: SetWebhookError;
  SetWebhookInput: SetWebhookInput;
  SetWebhookResult: ResolversParentTypes['SetWebhookError'] | ResolversParentTypes['SetWebhookSuccess'];
  SetWebhookSuccess: SetWebhookSuccess;
  ShareStats: ShareStats;
  SharedArticleError: SharedArticleError;
  SharedArticleResult: ResolversParentTypes['SharedArticleError'] | ResolversParentTypes['SharedArticleSuccess'];
  SharedArticleSuccess: SharedArticleSuccess;
  SortParams: SortParams;
  String: Scalars['String'];
  SubscribeError: SubscribeError;
  SubscribeInput: SubscribeInput;
  SubscribeResult: ResolversParentTypes['SubscribeError'] | ResolversParentTypes['SubscribeSuccess'];
  SubscribeSuccess: SubscribeSuccess;
  Subscription: {};
  SubscriptionsError: SubscriptionsError;
  SubscriptionsResult: ResolversParentTypes['SubscriptionsError'] | ResolversParentTypes['SubscriptionsSuccess'];
  SubscriptionsSuccess: SubscriptionsSuccess;
  SyncUpdatedItemEdge: SyncUpdatedItemEdge;
  TypeaheadSearchError: TypeaheadSearchError;
  TypeaheadSearchItem: TypeaheadSearchItem;
  TypeaheadSearchResult: ResolversParentTypes['TypeaheadSearchError'] | ResolversParentTypes['TypeaheadSearchSuccess'];
  TypeaheadSearchSuccess: TypeaheadSearchSuccess;
  UnsubscribeError: UnsubscribeError;
  UnsubscribeResult: ResolversParentTypes['UnsubscribeError'] | ResolversParentTypes['UnsubscribeSuccess'];
  UnsubscribeSuccess: UnsubscribeSuccess;
  UpdateEmailError: UpdateEmailError;
  UpdateEmailInput: UpdateEmailInput;
  UpdateEmailResult: ResolversParentTypes['UpdateEmailError'] | ResolversParentTypes['UpdateEmailSuccess'];
  UpdateEmailSuccess: UpdateEmailSuccess;
  UpdateFilterError: UpdateFilterError;
  UpdateFilterInput: UpdateFilterInput;
  UpdateFilterResult: ResolversParentTypes['UpdateFilterError'] | ResolversParentTypes['UpdateFilterSuccess'];
  UpdateFilterSuccess: UpdateFilterSuccess;
  UpdateHighlightError: UpdateHighlightError;
  UpdateHighlightInput: UpdateHighlightInput;
  UpdateHighlightReplyError: UpdateHighlightReplyError;
  UpdateHighlightReplyInput: UpdateHighlightReplyInput;
  UpdateHighlightReplyResult: ResolversParentTypes['UpdateHighlightReplyError'] | ResolversParentTypes['UpdateHighlightReplySuccess'];
  UpdateHighlightReplySuccess: UpdateHighlightReplySuccess;
  UpdateHighlightResult: ResolversParentTypes['UpdateHighlightError'] | ResolversParentTypes['UpdateHighlightSuccess'];
  UpdateHighlightSuccess: UpdateHighlightSuccess;
  UpdateLabelError: UpdateLabelError;
  UpdateLabelInput: UpdateLabelInput;
  UpdateLabelResult: ResolversParentTypes['UpdateLabelError'] | ResolversParentTypes['UpdateLabelSuccess'];
  UpdateLabelSuccess: UpdateLabelSuccess;
  UpdateLinkShareInfoError: UpdateLinkShareInfoError;
  UpdateLinkShareInfoInput: UpdateLinkShareInfoInput;
  UpdateLinkShareInfoResult: ResolversParentTypes['UpdateLinkShareInfoError'] | ResolversParentTypes['UpdateLinkShareInfoSuccess'];
  UpdateLinkShareInfoSuccess: UpdateLinkShareInfoSuccess;
  UpdateNewsletterEmailError: UpdateNewsletterEmailError;
  UpdateNewsletterEmailInput: UpdateNewsletterEmailInput;
  UpdateNewsletterEmailResult: ResolversParentTypes['UpdateNewsletterEmailError'] | ResolversParentTypes['UpdateNewsletterEmailSuccess'];
  UpdateNewsletterEmailSuccess: UpdateNewsletterEmailSuccess;
  UpdatePageError: UpdatePageError;
  UpdatePageInput: UpdatePageInput;
  UpdatePageResult: ResolversParentTypes['UpdatePageError'] | ResolversParentTypes['UpdatePageSuccess'];
  UpdatePageSuccess: UpdatePageSuccess;
  UpdateReminderError: UpdateReminderError;
  UpdateReminderInput: UpdateReminderInput;
  UpdateReminderResult: ResolversParentTypes['UpdateReminderError'] | ResolversParentTypes['UpdateReminderSuccess'];
  UpdateReminderSuccess: UpdateReminderSuccess;
  UpdateSharedCommentError: UpdateSharedCommentError;
  UpdateSharedCommentInput: UpdateSharedCommentInput;
  UpdateSharedCommentResult: ResolversParentTypes['UpdateSharedCommentError'] | ResolversParentTypes['UpdateSharedCommentSuccess'];
  UpdateSharedCommentSuccess: UpdateSharedCommentSuccess;
  UpdateSubscriptionError: UpdateSubscriptionError;
  UpdateSubscriptionInput: UpdateSubscriptionInput;
  UpdateSubscriptionResult: ResolversParentTypes['UpdateSubscriptionError'] | ResolversParentTypes['UpdateSubscriptionSuccess'];
  UpdateSubscriptionSuccess: UpdateSubscriptionSuccess;
  UpdateUserError: UpdateUserError;
  UpdateUserInput: UpdateUserInput;
  UpdateUserProfileError: UpdateUserProfileError;
  UpdateUserProfileInput: UpdateUserProfileInput;
  UpdateUserProfileResult: ResolversParentTypes['UpdateUserProfileError'] | ResolversParentTypes['UpdateUserProfileSuccess'];
  UpdateUserProfileSuccess: UpdateUserProfileSuccess;
  UpdateUserResult: ResolversParentTypes['UpdateUserError'] | ResolversParentTypes['UpdateUserSuccess'];
  UpdateUserSuccess: UpdateUserSuccess;
  UpdatesSinceError: UpdatesSinceError;
  UpdatesSinceResult: ResolversParentTypes['UpdatesSinceError'] | ResolversParentTypes['UpdatesSinceSuccess'];
  UpdatesSinceSuccess: UpdatesSinceSuccess;
  UploadFileRequestError: UploadFileRequestError;
  UploadFileRequestInput: UploadFileRequestInput;
  UploadFileRequestResult: ResolversParentTypes['UploadFileRequestError'] | ResolversParentTypes['UploadFileRequestSuccess'];
  UploadFileRequestSuccess: UploadFileRequestSuccess;
  UploadImportFileError: UploadImportFileError;
  UploadImportFileResult: ResolversParentTypes['UploadImportFileError'] | ResolversParentTypes['UploadImportFileSuccess'];
  UploadImportFileSuccess: UploadImportFileSuccess;
  User: User;
  UserError: UserError;
  UserPersonalization: UserPersonalization;
  UserResult: ResolversParentTypes['UserError'] | ResolversParentTypes['UserSuccess'];
  UserSuccess: UserSuccess;
  UsersError: UsersError;
  UsersResult: ResolversParentTypes['UsersError'] | ResolversParentTypes['UsersSuccess'];
  UsersSuccess: UsersSuccess;
  Webhook: Webhook;
  WebhookError: WebhookError;
  WebhookResult: ResolversParentTypes['WebhookError'] | ResolversParentTypes['WebhookSuccess'];
  WebhookSuccess: WebhookSuccess;
  WebhooksError: WebhooksError;
  WebhooksResult: ResolversParentTypes['WebhooksError'] | ResolversParentTypes['WebhooksSuccess'];
  WebhooksSuccess: WebhooksSuccess;
};

export type SanitizeDirectiveArgs = {
  allowedTags?: Maybe<Array<Maybe<Scalars['String']>>>;
  maxLength?: Maybe<Scalars['Int']>;
  minLength?: Maybe<Scalars['Int']>;
  pattern?: Maybe<Scalars['String']>;
};

export type SanitizeDirectiveResolver<Result, Parent, ContextType = ResolverContext, Args = SanitizeDirectiveArgs> = DirectiveResolverFn<Result, Parent, ContextType, Args>;

export type AddDiscoverFeedErrorResolvers<ContextType = ResolverContext, ParentType extends ResolversParentTypes['AddDiscoverFeedError'] = ResolversParentTypes['AddDiscoverFeedError']> = {
  errorCodes?: Resolver<Array<ResolversTypes['AddDiscoverFeedErrorCode']>, ParentType, ContextType>;
  __isTypeOf?: IsTypeOfResolverFn<ParentType, ContextType>;
};

export type AddDiscoverFeedResultResolvers<ContextType = ResolverContext, ParentType extends ResolversParentTypes['AddDiscoverFeedResult'] = ResolversParentTypes['AddDiscoverFeedResult']> = {
  __resolveType: TypeResolveFn<'AddDiscoverFeedError' | 'AddDiscoverFeedSuccess', ParentType, ContextType>;
};

export type AddDiscoverFeedSuccessResolvers<ContextType = ResolverContext, ParentType extends ResolversParentTypes['AddDiscoverFeedSuccess'] = ResolversParentTypes['AddDiscoverFeedSuccess']> = {
  feed?: Resolver<ResolversTypes['DiscoverFeed'], ParentType, ContextType>;
  __isTypeOf?: IsTypeOfResolverFn<ParentType, ContextType>;
};

export type AddPopularReadErrorResolvers<ContextType = ResolverContext, ParentType extends ResolversParentTypes['AddPopularReadError'] = ResolversParentTypes['AddPopularReadError']> = {
  errorCodes?: Resolver<Array<ResolversTypes['AddPopularReadErrorCode']>, ParentType, ContextType>;
  __isTypeOf?: IsTypeOfResolverFn<ParentType, ContextType>;
};

export type AddPopularReadResultResolvers<ContextType = ResolverContext, ParentType extends ResolversParentTypes['AddPopularReadResult'] = ResolversParentTypes['AddPopularReadResult']> = {
  __resolveType: TypeResolveFn<'AddPopularReadError' | 'AddPopularReadSuccess', ParentType, ContextType>;
};

export type AddPopularReadSuccessResolvers<ContextType = ResolverContext, ParentType extends ResolversParentTypes['AddPopularReadSuccess'] = ResolversParentTypes['AddPopularReadSuccess']> = {
  pageId?: Resolver<ResolversTypes['String'], ParentType, ContextType>;
  __isTypeOf?: IsTypeOfResolverFn<ParentType, ContextType>;
};

export type ApiKeyResolvers<ContextType = ResolverContext, ParentType extends ResolversParentTypes['ApiKey'] = ResolversParentTypes['ApiKey']> = {
  createdAt?: Resolver<ResolversTypes['Date'], ParentType, ContextType>;
  expiresAt?: Resolver<ResolversTypes['Date'], ParentType, ContextType>;
  id?: Resolver<ResolversTypes['ID'], ParentType, ContextType>;
  key?: Resolver<Maybe<ResolversTypes['String']>, ParentType, ContextType>;
  name?: Resolver<ResolversTypes['String'], ParentType, ContextType>;
  scopes?: Resolver<Maybe<Array<ResolversTypes['String']>>, ParentType, ContextType>;
  usedAt?: Resolver<Maybe<ResolversTypes['Date']>, ParentType, ContextType>;
  __isTypeOf?: IsTypeOfResolverFn<ParentType, ContextType>;
};

export type ApiKeysErrorResolvers<ContextType = ResolverContext, ParentType extends ResolversParentTypes['ApiKeysError'] = ResolversParentTypes['ApiKeysError']> = {
  errorCodes?: Resolver<Array<ResolversTypes['ApiKeysErrorCode']>, ParentType, ContextType>;
  __isTypeOf?: IsTypeOfResolverFn<ParentType, ContextType>;
};

export type ApiKeysResultResolvers<ContextType = ResolverContext, ParentType extends ResolversParentTypes['ApiKeysResult'] = ResolversParentTypes['ApiKeysResult']> = {
  __resolveType: TypeResolveFn<'ApiKeysError' | 'ApiKeysSuccess', ParentType, ContextType>;
};

export type ApiKeysSuccessResolvers<ContextType = ResolverContext, ParentType extends ResolversParentTypes['ApiKeysSuccess'] = ResolversParentTypes['ApiKeysSuccess']> = {
  apiKeys?: Resolver<Array<ResolversTypes['ApiKey']>, ParentType, ContextType>;
  __isTypeOf?: IsTypeOfResolverFn<ParentType, ContextType>;
};

export type ArchiveLinkErrorResolvers<ContextType = ResolverContext, ParentType extends ResolversParentTypes['ArchiveLinkError'] = ResolversParentTypes['ArchiveLinkError']> = {
  errorCodes?: Resolver<Array<ResolversTypes['ArchiveLinkErrorCode']>, ParentType, ContextType>;
  message?: Resolver<ResolversTypes['String'], ParentType, ContextType>;
  __isTypeOf?: IsTypeOfResolverFn<ParentType, ContextType>;
};

export type ArchiveLinkResultResolvers<ContextType = ResolverContext, ParentType extends ResolversParentTypes['ArchiveLinkResult'] = ResolversParentTypes['ArchiveLinkResult']> = {
  __resolveType: TypeResolveFn<'ArchiveLinkError' | 'ArchiveLinkSuccess', ParentType, ContextType>;
};

export type ArchiveLinkSuccessResolvers<ContextType = ResolverContext, ParentType extends ResolversParentTypes['ArchiveLinkSuccess'] = ResolversParentTypes['ArchiveLinkSuccess']> = {
  linkId?: Resolver<ResolversTypes['String'], ParentType, ContextType>;
  message?: Resolver<ResolversTypes['String'], ParentType, ContextType>;
  __isTypeOf?: IsTypeOfResolverFn<ParentType, ContextType>;
};

export type ArticleResolvers<ContextType = ResolverContext, ParentType extends ResolversParentTypes['Article'] = ResolversParentTypes['Article']> = {
  author?: Resolver<Maybe<ResolversTypes['String']>, ParentType, ContextType>;
  content?: Resolver<ResolversTypes['String'], ParentType, ContextType>;
  contentReader?: Resolver<ResolversTypes['ContentReader'], ParentType, ContextType>;
  createdAt?: Resolver<ResolversTypes['Date'], ParentType, ContextType>;
  description?: Resolver<Maybe<ResolversTypes['String']>, ParentType, ContextType>;
  directionality?: Resolver<Maybe<ResolversTypes['DirectionalityType']>, ParentType, ContextType>;
  feedContent?: Resolver<Maybe<ResolversTypes['String']>, ParentType, ContextType>;
  folder?: Resolver<ResolversTypes['String'], ParentType, ContextType>;
  hasContent?: Resolver<Maybe<ResolversTypes['Boolean']>, ParentType, ContextType>;
  hash?: Resolver<ResolversTypes['String'], ParentType, ContextType>;
  highlights?: Resolver<Array<ResolversTypes['Highlight']>, ParentType, ContextType, Partial<ArticleHighlightsArgs>>;
  id?: Resolver<ResolversTypes['ID'], ParentType, ContextType>;
  image?: Resolver<Maybe<ResolversTypes['String']>, ParentType, ContextType>;
  isArchived?: Resolver<ResolversTypes['Boolean'], ParentType, ContextType>;
  labels?: Resolver<Maybe<Array<ResolversTypes['Label']>>, ParentType, ContextType>;
  language?: Resolver<Maybe<ResolversTypes['String']>, ParentType, ContextType>;
  linkId?: Resolver<Maybe<ResolversTypes['ID']>, ParentType, ContextType>;
  originalArticleUrl?: Resolver<Maybe<ResolversTypes['String']>, ParentType, ContextType>;
  originalHtml?: Resolver<Maybe<ResolversTypes['String']>, ParentType, ContextType>;
  pageType?: Resolver<Maybe<ResolversTypes['PageType']>, ParentType, ContextType>;
  postedByViewer?: Resolver<Maybe<ResolversTypes['Boolean']>, ParentType, ContextType>;
  publishedAt?: Resolver<Maybe<ResolversTypes['Date']>, ParentType, ContextType>;
  readAt?: Resolver<Maybe<ResolversTypes['Date']>, ParentType, ContextType>;
  readingProgressAnchorIndex?: Resolver<ResolversTypes['Int'], ParentType, ContextType>;
  readingProgressPercent?: Resolver<ResolversTypes['Float'], ParentType, ContextType>;
  readingProgressTopPercent?: Resolver<Maybe<ResolversTypes['Float']>, ParentType, ContextType>;
  recommendations?: Resolver<Maybe<Array<ResolversTypes['Recommendation']>>, ParentType, ContextType>;
  savedAt?: Resolver<ResolversTypes['Date'], ParentType, ContextType>;
  savedByViewer?: Resolver<Maybe<ResolversTypes['Boolean']>, ParentType, ContextType>;
  shareInfo?: Resolver<Maybe<ResolversTypes['LinkShareInfo']>, ParentType, ContextType>;
  sharedComment?: Resolver<Maybe<ResolversTypes['String']>, ParentType, ContextType>;
  siteIcon?: Resolver<Maybe<ResolversTypes['String']>, ParentType, ContextType>;
  siteName?: Resolver<Maybe<ResolversTypes['String']>, ParentType, ContextType>;
  slug?: Resolver<ResolversTypes['String'], ParentType, ContextType>;
  state?: Resolver<Maybe<ResolversTypes['ArticleSavingRequestStatus']>, ParentType, ContextType>;
  subscription?: Resolver<Maybe<ResolversTypes['String']>, ParentType, ContextType>;
  title?: Resolver<ResolversTypes['String'], ParentType, ContextType>;
  unsubHttpUrl?: Resolver<Maybe<ResolversTypes['String']>, ParentType, ContextType>;
  unsubMailTo?: Resolver<Maybe<ResolversTypes['String']>, ParentType, ContextType>;
  updatedAt?: Resolver<Maybe<ResolversTypes['Date']>, ParentType, ContextType>;
  uploadFileId?: Resolver<Maybe<ResolversTypes['ID']>, ParentType, ContextType>;
  url?: Resolver<ResolversTypes['String'], ParentType, ContextType>;
  wordsCount?: Resolver<Maybe<ResolversTypes['Int']>, ParentType, ContextType>;
  __isTypeOf?: IsTypeOfResolverFn<ParentType, ContextType>;
};

export type ArticleEdgeResolvers<ContextType = ResolverContext, ParentType extends ResolversParentTypes['ArticleEdge'] = ResolversParentTypes['ArticleEdge']> = {
  cursor?: Resolver<ResolversTypes['String'], ParentType, ContextType>;
  node?: Resolver<ResolversTypes['Article'], ParentType, ContextType>;
  __isTypeOf?: IsTypeOfResolverFn<ParentType, ContextType>;
};

export type ArticleErrorResolvers<ContextType = ResolverContext, ParentType extends ResolversParentTypes['ArticleError'] = ResolversParentTypes['ArticleError']> = {
  errorCodes?: Resolver<Array<ResolversTypes['ArticleErrorCode']>, ParentType, ContextType>;
  __isTypeOf?: IsTypeOfResolverFn<ParentType, ContextType>;
};

export type ArticleResultResolvers<ContextType = ResolverContext, ParentType extends ResolversParentTypes['ArticleResult'] = ResolversParentTypes['ArticleResult']> = {
  __resolveType: TypeResolveFn<'ArticleError' | 'ArticleSuccess', ParentType, ContextType>;
};

export type ArticleSavingRequestResolvers<ContextType = ResolverContext, ParentType extends ResolversParentTypes['ArticleSavingRequest'] = ResolversParentTypes['ArticleSavingRequest']> = {
  article?: Resolver<Maybe<ResolversTypes['Article']>, ParentType, ContextType>;
  createdAt?: Resolver<ResolversTypes['Date'], ParentType, ContextType>;
  errorCode?: Resolver<Maybe<ResolversTypes['CreateArticleErrorCode']>, ParentType, ContextType>;
  id?: Resolver<ResolversTypes['ID'], ParentType, ContextType>;
  slug?: Resolver<ResolversTypes['String'], ParentType, ContextType>;
  status?: Resolver<ResolversTypes['ArticleSavingRequestStatus'], ParentType, ContextType>;
  updatedAt?: Resolver<Maybe<ResolversTypes['Date']>, ParentType, ContextType>;
  url?: Resolver<ResolversTypes['String'], ParentType, ContextType>;
  user?: Resolver<ResolversTypes['User'], ParentType, ContextType>;
  userId?: Resolver<ResolversTypes['ID'], ParentType, ContextType>;
  __isTypeOf?: IsTypeOfResolverFn<ParentType, ContextType>;
};

export type ArticleSavingRequestErrorResolvers<ContextType = ResolverContext, ParentType extends ResolversParentTypes['ArticleSavingRequestError'] = ResolversParentTypes['ArticleSavingRequestError']> = {
  errorCodes?: Resolver<Array<ResolversTypes['ArticleSavingRequestErrorCode']>, ParentType, ContextType>;
  __isTypeOf?: IsTypeOfResolverFn<ParentType, ContextType>;
};

export type ArticleSavingRequestResultResolvers<ContextType = ResolverContext, ParentType extends ResolversParentTypes['ArticleSavingRequestResult'] = ResolversParentTypes['ArticleSavingRequestResult']> = {
  __resolveType: TypeResolveFn<'ArticleSavingRequestError' | 'ArticleSavingRequestSuccess', ParentType, ContextType>;
};

export type ArticleSavingRequestSuccessResolvers<ContextType = ResolverContext, ParentType extends ResolversParentTypes['ArticleSavingRequestSuccess'] = ResolversParentTypes['ArticleSavingRequestSuccess']> = {
  articleSavingRequest?: Resolver<ResolversTypes['ArticleSavingRequest'], ParentType, ContextType>;
  __isTypeOf?: IsTypeOfResolverFn<ParentType, ContextType>;
};

export type ArticleSuccessResolvers<ContextType = ResolverContext, ParentType extends ResolversParentTypes['ArticleSuccess'] = ResolversParentTypes['ArticleSuccess']> = {
  article?: Resolver<ResolversTypes['Article'], ParentType, ContextType>;
  __isTypeOf?: IsTypeOfResolverFn<ParentType, ContextType>;
};

export type ArticlesErrorResolvers<ContextType = ResolverContext, ParentType extends ResolversParentTypes['ArticlesError'] = ResolversParentTypes['ArticlesError']> = {
  errorCodes?: Resolver<Array<ResolversTypes['ArticlesErrorCode']>, ParentType, ContextType>;
  __isTypeOf?: IsTypeOfResolverFn<ParentType, ContextType>;
};

export type ArticlesResultResolvers<ContextType = ResolverContext, ParentType extends ResolversParentTypes['ArticlesResult'] = ResolversParentTypes['ArticlesResult']> = {
  __resolveType: TypeResolveFn<'ArticlesError' | 'ArticlesSuccess', ParentType, ContextType>;
};

export type ArticlesSuccessResolvers<ContextType = ResolverContext, ParentType extends ResolversParentTypes['ArticlesSuccess'] = ResolversParentTypes['ArticlesSuccess']> = {
  edges?: Resolver<Array<ResolversTypes['ArticleEdge']>, ParentType, ContextType>;
  pageInfo?: Resolver<ResolversTypes['PageInfo'], ParentType, ContextType>;
  __isTypeOf?: IsTypeOfResolverFn<ParentType, ContextType>;
};

export type BulkActionErrorResolvers<ContextType = ResolverContext, ParentType extends ResolversParentTypes['BulkActionError'] = ResolversParentTypes['BulkActionError']> = {
  errorCodes?: Resolver<Array<ResolversTypes['BulkActionErrorCode']>, ParentType, ContextType>;
  __isTypeOf?: IsTypeOfResolverFn<ParentType, ContextType>;
};

export type BulkActionResultResolvers<ContextType = ResolverContext, ParentType extends ResolversParentTypes['BulkActionResult'] = ResolversParentTypes['BulkActionResult']> = {
  __resolveType: TypeResolveFn<'BulkActionError' | 'BulkActionSuccess', ParentType, ContextType>;
};

export type BulkActionSuccessResolvers<ContextType = ResolverContext, ParentType extends ResolversParentTypes['BulkActionSuccess'] = ResolversParentTypes['BulkActionSuccess']> = {
  success?: Resolver<ResolversTypes['Boolean'], ParentType, ContextType>;
  __isTypeOf?: IsTypeOfResolverFn<ParentType, ContextType>;
};

export type CreateArticleErrorResolvers<ContextType = ResolverContext, ParentType extends ResolversParentTypes['CreateArticleError'] = ResolversParentTypes['CreateArticleError']> = {
  errorCodes?: Resolver<Array<ResolversTypes['CreateArticleErrorCode']>, ParentType, ContextType>;
  __isTypeOf?: IsTypeOfResolverFn<ParentType, ContextType>;
};

export type CreateArticleResultResolvers<ContextType = ResolverContext, ParentType extends ResolversParentTypes['CreateArticleResult'] = ResolversParentTypes['CreateArticleResult']> = {
  __resolveType: TypeResolveFn<'CreateArticleError' | 'CreateArticleSuccess', ParentType, ContextType>;
};

export type CreateArticleSavingRequestErrorResolvers<ContextType = ResolverContext, ParentType extends ResolversParentTypes['CreateArticleSavingRequestError'] = ResolversParentTypes['CreateArticleSavingRequestError']> = {
  errorCodes?: Resolver<Array<ResolversTypes['CreateArticleSavingRequestErrorCode']>, ParentType, ContextType>;
  __isTypeOf?: IsTypeOfResolverFn<ParentType, ContextType>;
};

export type CreateArticleSavingRequestResultResolvers<ContextType = ResolverContext, ParentType extends ResolversParentTypes['CreateArticleSavingRequestResult'] = ResolversParentTypes['CreateArticleSavingRequestResult']> = {
  __resolveType: TypeResolveFn<'CreateArticleSavingRequestError' | 'CreateArticleSavingRequestSuccess', ParentType, ContextType>;
};

export type CreateArticleSavingRequestSuccessResolvers<ContextType = ResolverContext, ParentType extends ResolversParentTypes['CreateArticleSavingRequestSuccess'] = ResolversParentTypes['CreateArticleSavingRequestSuccess']> = {
  articleSavingRequest?: Resolver<ResolversTypes['ArticleSavingRequest'], ParentType, ContextType>;
  __isTypeOf?: IsTypeOfResolverFn<ParentType, ContextType>;
};

export type CreateArticleSuccessResolvers<ContextType = ResolverContext, ParentType extends ResolversParentTypes['CreateArticleSuccess'] = ResolversParentTypes['CreateArticleSuccess']> = {
  created?: Resolver<ResolversTypes['Boolean'], ParentType, ContextType>;
  createdArticle?: Resolver<ResolversTypes['Article'], ParentType, ContextType>;
  user?: Resolver<ResolversTypes['User'], ParentType, ContextType>;
  __isTypeOf?: IsTypeOfResolverFn<ParentType, ContextType>;
};

export type CreateGroupErrorResolvers<ContextType = ResolverContext, ParentType extends ResolversParentTypes['CreateGroupError'] = ResolversParentTypes['CreateGroupError']> = {
  errorCodes?: Resolver<Array<ResolversTypes['CreateGroupErrorCode']>, ParentType, ContextType>;
  __isTypeOf?: IsTypeOfResolverFn<ParentType, ContextType>;
};

export type CreateGroupResultResolvers<ContextType = ResolverContext, ParentType extends ResolversParentTypes['CreateGroupResult'] = ResolversParentTypes['CreateGroupResult']> = {
  __resolveType: TypeResolveFn<'CreateGroupError' | 'CreateGroupSuccess', ParentType, ContextType>;
};

export type CreateGroupSuccessResolvers<ContextType = ResolverContext, ParentType extends ResolversParentTypes['CreateGroupSuccess'] = ResolversParentTypes['CreateGroupSuccess']> = {
  group?: Resolver<ResolversTypes['RecommendationGroup'], ParentType, ContextType>;
  __isTypeOf?: IsTypeOfResolverFn<ParentType, ContextType>;
};

export type CreateHighlightErrorResolvers<ContextType = ResolverContext, ParentType extends ResolversParentTypes['CreateHighlightError'] = ResolversParentTypes['CreateHighlightError']> = {
  errorCodes?: Resolver<Array<ResolversTypes['CreateHighlightErrorCode']>, ParentType, ContextType>;
  __isTypeOf?: IsTypeOfResolverFn<ParentType, ContextType>;
};

export type CreateHighlightReplyErrorResolvers<ContextType = ResolverContext, ParentType extends ResolversParentTypes['CreateHighlightReplyError'] = ResolversParentTypes['CreateHighlightReplyError']> = {
  errorCodes?: Resolver<Array<ResolversTypes['CreateHighlightReplyErrorCode']>, ParentType, ContextType>;
  __isTypeOf?: IsTypeOfResolverFn<ParentType, ContextType>;
};

export type CreateHighlightReplyResultResolvers<ContextType = ResolverContext, ParentType extends ResolversParentTypes['CreateHighlightReplyResult'] = ResolversParentTypes['CreateHighlightReplyResult']> = {
  __resolveType: TypeResolveFn<'CreateHighlightReplyError' | 'CreateHighlightReplySuccess', ParentType, ContextType>;
};

export type CreateHighlightReplySuccessResolvers<ContextType = ResolverContext, ParentType extends ResolversParentTypes['CreateHighlightReplySuccess'] = ResolversParentTypes['CreateHighlightReplySuccess']> = {
  highlightReply?: Resolver<ResolversTypes['HighlightReply'], ParentType, ContextType>;
  __isTypeOf?: IsTypeOfResolverFn<ParentType, ContextType>;
};

export type CreateHighlightResultResolvers<ContextType = ResolverContext, ParentType extends ResolversParentTypes['CreateHighlightResult'] = ResolversParentTypes['CreateHighlightResult']> = {
  __resolveType: TypeResolveFn<'CreateHighlightError' | 'CreateHighlightSuccess', ParentType, ContextType>;
};

export type CreateHighlightSuccessResolvers<ContextType = ResolverContext, ParentType extends ResolversParentTypes['CreateHighlightSuccess'] = ResolversParentTypes['CreateHighlightSuccess']> = {
  highlight?: Resolver<ResolversTypes['Highlight'], ParentType, ContextType>;
  __isTypeOf?: IsTypeOfResolverFn<ParentType, ContextType>;
};

export type CreateLabelErrorResolvers<ContextType = ResolverContext, ParentType extends ResolversParentTypes['CreateLabelError'] = ResolversParentTypes['CreateLabelError']> = {
  errorCodes?: Resolver<Array<ResolversTypes['CreateLabelErrorCode']>, ParentType, ContextType>;
  __isTypeOf?: IsTypeOfResolverFn<ParentType, ContextType>;
};

export type CreateLabelResultResolvers<ContextType = ResolverContext, ParentType extends ResolversParentTypes['CreateLabelResult'] = ResolversParentTypes['CreateLabelResult']> = {
  __resolveType: TypeResolveFn<'CreateLabelError' | 'CreateLabelSuccess', ParentType, ContextType>;
};

export type CreateLabelSuccessResolvers<ContextType = ResolverContext, ParentType extends ResolversParentTypes['CreateLabelSuccess'] = ResolversParentTypes['CreateLabelSuccess']> = {
  label?: Resolver<ResolversTypes['Label'], ParentType, ContextType>;
  __isTypeOf?: IsTypeOfResolverFn<ParentType, ContextType>;
};

export type CreateNewsletterEmailErrorResolvers<ContextType = ResolverContext, ParentType extends ResolversParentTypes['CreateNewsletterEmailError'] = ResolversParentTypes['CreateNewsletterEmailError']> = {
  errorCodes?: Resolver<Array<ResolversTypes['CreateNewsletterEmailErrorCode']>, ParentType, ContextType>;
  __isTypeOf?: IsTypeOfResolverFn<ParentType, ContextType>;
};

export type CreateNewsletterEmailResultResolvers<ContextType = ResolverContext, ParentType extends ResolversParentTypes['CreateNewsletterEmailResult'] = ResolversParentTypes['CreateNewsletterEmailResult']> = {
  __resolveType: TypeResolveFn<'CreateNewsletterEmailError' | 'CreateNewsletterEmailSuccess', ParentType, ContextType>;
};

export type CreateNewsletterEmailSuccessResolvers<ContextType = ResolverContext, ParentType extends ResolversParentTypes['CreateNewsletterEmailSuccess'] = ResolversParentTypes['CreateNewsletterEmailSuccess']> = {
  newsletterEmail?: Resolver<ResolversTypes['NewsletterEmail'], ParentType, ContextType>;
  __isTypeOf?: IsTypeOfResolverFn<ParentType, ContextType>;
};

export type CreateReactionErrorResolvers<ContextType = ResolverContext, ParentType extends ResolversParentTypes['CreateReactionError'] = ResolversParentTypes['CreateReactionError']> = {
  errorCodes?: Resolver<Array<ResolversTypes['CreateReactionErrorCode']>, ParentType, ContextType>;
  __isTypeOf?: IsTypeOfResolverFn<ParentType, ContextType>;
};

export type CreateReactionResultResolvers<ContextType = ResolverContext, ParentType extends ResolversParentTypes['CreateReactionResult'] = ResolversParentTypes['CreateReactionResult']> = {
  __resolveType: TypeResolveFn<'CreateReactionError' | 'CreateReactionSuccess', ParentType, ContextType>;
};

export type CreateReactionSuccessResolvers<ContextType = ResolverContext, ParentType extends ResolversParentTypes['CreateReactionSuccess'] = ResolversParentTypes['CreateReactionSuccess']> = {
  reaction?: Resolver<ResolversTypes['Reaction'], ParentType, ContextType>;
  __isTypeOf?: IsTypeOfResolverFn<ParentType, ContextType>;
};

export type CreateReminderErrorResolvers<ContextType = ResolverContext, ParentType extends ResolversParentTypes['CreateReminderError'] = ResolversParentTypes['CreateReminderError']> = {
  errorCodes?: Resolver<Array<ResolversTypes['CreateReminderErrorCode']>, ParentType, ContextType>;
  __isTypeOf?: IsTypeOfResolverFn<ParentType, ContextType>;
};

export type CreateReminderResultResolvers<ContextType = ResolverContext, ParentType extends ResolversParentTypes['CreateReminderResult'] = ResolversParentTypes['CreateReminderResult']> = {
  __resolveType: TypeResolveFn<'CreateReminderError' | 'CreateReminderSuccess', ParentType, ContextType>;
};

export type CreateReminderSuccessResolvers<ContextType = ResolverContext, ParentType extends ResolversParentTypes['CreateReminderSuccess'] = ResolversParentTypes['CreateReminderSuccess']> = {
  reminder?: Resolver<ResolversTypes['Reminder'], ParentType, ContextType>;
  __isTypeOf?: IsTypeOfResolverFn<ParentType, ContextType>;
};

export interface DateScalarConfig extends GraphQLScalarTypeConfig<ResolversTypes['Date'], any> {
  name: 'Date';
}

export type DeleteAccountErrorResolvers<ContextType = ResolverContext, ParentType extends ResolversParentTypes['DeleteAccountError'] = ResolversParentTypes['DeleteAccountError']> = {
  errorCodes?: Resolver<Array<ResolversTypes['DeleteAccountErrorCode']>, ParentType, ContextType>;
  __isTypeOf?: IsTypeOfResolverFn<ParentType, ContextType>;
};

export type DeleteAccountResultResolvers<ContextType = ResolverContext, ParentType extends ResolversParentTypes['DeleteAccountResult'] = ResolversParentTypes['DeleteAccountResult']> = {
  __resolveType: TypeResolveFn<'DeleteAccountError' | 'DeleteAccountSuccess', ParentType, ContextType>;
};

export type DeleteAccountSuccessResolvers<ContextType = ResolverContext, ParentType extends ResolversParentTypes['DeleteAccountSuccess'] = ResolversParentTypes['DeleteAccountSuccess']> = {
  userID?: Resolver<ResolversTypes['ID'], ParentType, ContextType>;
  __isTypeOf?: IsTypeOfResolverFn<ParentType, ContextType>;
};

export type DeleteDiscoverArticleErrorResolvers<ContextType = ResolverContext, ParentType extends ResolversParentTypes['DeleteDiscoverArticleError'] = ResolversParentTypes['DeleteDiscoverArticleError']> = {
  errorCodes?: Resolver<Array<ResolversTypes['DeleteDiscoverArticleErrorCode']>, ParentType, ContextType>;
  __isTypeOf?: IsTypeOfResolverFn<ParentType, ContextType>;
};

export type DeleteDiscoverArticleResultResolvers<ContextType = ResolverContext, ParentType extends ResolversParentTypes['DeleteDiscoverArticleResult'] = ResolversParentTypes['DeleteDiscoverArticleResult']> = {
  __resolveType: TypeResolveFn<'DeleteDiscoverArticleError' | 'DeleteDiscoverArticleSuccess', ParentType, ContextType>;
};

export type DeleteDiscoverArticleSuccessResolvers<ContextType = ResolverContext, ParentType extends ResolversParentTypes['DeleteDiscoverArticleSuccess'] = ResolversParentTypes['DeleteDiscoverArticleSuccess']> = {
  id?: Resolver<ResolversTypes['ID'], ParentType, ContextType>;
  __isTypeOf?: IsTypeOfResolverFn<ParentType, ContextType>;
};

export type DeleteDiscoverFeedErrorResolvers<ContextType = ResolverContext, ParentType extends ResolversParentTypes['DeleteDiscoverFeedError'] = ResolversParentTypes['DeleteDiscoverFeedError']> = {
  errorCodes?: Resolver<Array<ResolversTypes['DeleteDiscoverFeedErrorCode']>, ParentType, ContextType>;
  __isTypeOf?: IsTypeOfResolverFn<ParentType, ContextType>;
};

export type DeleteDiscoverFeedResultResolvers<ContextType = ResolverContext, ParentType extends ResolversParentTypes['DeleteDiscoverFeedResult'] = ResolversParentTypes['DeleteDiscoverFeedResult']> = {
  __resolveType: TypeResolveFn<'DeleteDiscoverFeedError' | 'DeleteDiscoverFeedSuccess', ParentType, ContextType>;
};

export type DeleteDiscoverFeedSuccessResolvers<ContextType = ResolverContext, ParentType extends ResolversParentTypes['DeleteDiscoverFeedSuccess'] = ResolversParentTypes['DeleteDiscoverFeedSuccess']> = {
  id?: Resolver<ResolversTypes['String'], ParentType, ContextType>;
  __isTypeOf?: IsTypeOfResolverFn<ParentType, ContextType>;
};

export type DeleteFilterErrorResolvers<ContextType = ResolverContext, ParentType extends ResolversParentTypes['DeleteFilterError'] = ResolversParentTypes['DeleteFilterError']> = {
  errorCodes?: Resolver<Array<ResolversTypes['DeleteFilterErrorCode']>, ParentType, ContextType>;
  __isTypeOf?: IsTypeOfResolverFn<ParentType, ContextType>;
};

export type DeleteFilterResultResolvers<ContextType = ResolverContext, ParentType extends ResolversParentTypes['DeleteFilterResult'] = ResolversParentTypes['DeleteFilterResult']> = {
  __resolveType: TypeResolveFn<'DeleteFilterError' | 'DeleteFilterSuccess', ParentType, ContextType>;
};

export type DeleteFilterSuccessResolvers<ContextType = ResolverContext, ParentType extends ResolversParentTypes['DeleteFilterSuccess'] = ResolversParentTypes['DeleteFilterSuccess']> = {
  filter?: Resolver<ResolversTypes['Filter'], ParentType, ContextType>;
  __isTypeOf?: IsTypeOfResolverFn<ParentType, ContextType>;
};

export type DeleteHighlightErrorResolvers<ContextType = ResolverContext, ParentType extends ResolversParentTypes['DeleteHighlightError'] = ResolversParentTypes['DeleteHighlightError']> = {
  errorCodes?: Resolver<Array<ResolversTypes['DeleteHighlightErrorCode']>, ParentType, ContextType>;
  __isTypeOf?: IsTypeOfResolverFn<ParentType, ContextType>;
};

export type DeleteHighlightReplyErrorResolvers<ContextType = ResolverContext, ParentType extends ResolversParentTypes['DeleteHighlightReplyError'] = ResolversParentTypes['DeleteHighlightReplyError']> = {
  errorCodes?: Resolver<Array<ResolversTypes['DeleteHighlightReplyErrorCode']>, ParentType, ContextType>;
  __isTypeOf?: IsTypeOfResolverFn<ParentType, ContextType>;
};

export type DeleteHighlightReplyResultResolvers<ContextType = ResolverContext, ParentType extends ResolversParentTypes['DeleteHighlightReplyResult'] = ResolversParentTypes['DeleteHighlightReplyResult']> = {
  __resolveType: TypeResolveFn<'DeleteHighlightReplyError' | 'DeleteHighlightReplySuccess', ParentType, ContextType>;
};

export type DeleteHighlightReplySuccessResolvers<ContextType = ResolverContext, ParentType extends ResolversParentTypes['DeleteHighlightReplySuccess'] = ResolversParentTypes['DeleteHighlightReplySuccess']> = {
  highlightReply?: Resolver<ResolversTypes['HighlightReply'], ParentType, ContextType>;
  __isTypeOf?: IsTypeOfResolverFn<ParentType, ContextType>;
};

export type DeleteHighlightResultResolvers<ContextType = ResolverContext, ParentType extends ResolversParentTypes['DeleteHighlightResult'] = ResolversParentTypes['DeleteHighlightResult']> = {
  __resolveType: TypeResolveFn<'DeleteHighlightError' | 'DeleteHighlightSuccess', ParentType, ContextType>;
};

export type DeleteHighlightSuccessResolvers<ContextType = ResolverContext, ParentType extends ResolversParentTypes['DeleteHighlightSuccess'] = ResolversParentTypes['DeleteHighlightSuccess']> = {
  highlight?: Resolver<ResolversTypes['Highlight'], ParentType, ContextType>;
  __isTypeOf?: IsTypeOfResolverFn<ParentType, ContextType>;
};

export type DeleteIntegrationErrorResolvers<ContextType = ResolverContext, ParentType extends ResolversParentTypes['DeleteIntegrationError'] = ResolversParentTypes['DeleteIntegrationError']> = {
  errorCodes?: Resolver<Array<ResolversTypes['DeleteIntegrationErrorCode']>, ParentType, ContextType>;
  __isTypeOf?: IsTypeOfResolverFn<ParentType, ContextType>;
};

export type DeleteIntegrationResultResolvers<ContextType = ResolverContext, ParentType extends ResolversParentTypes['DeleteIntegrationResult'] = ResolversParentTypes['DeleteIntegrationResult']> = {
  __resolveType: TypeResolveFn<'DeleteIntegrationError' | 'DeleteIntegrationSuccess', ParentType, ContextType>;
};

export type DeleteIntegrationSuccessResolvers<ContextType = ResolverContext, ParentType extends ResolversParentTypes['DeleteIntegrationSuccess'] = ResolversParentTypes['DeleteIntegrationSuccess']> = {
  integration?: Resolver<ResolversTypes['Integration'], ParentType, ContextType>;
  __isTypeOf?: IsTypeOfResolverFn<ParentType, ContextType>;
};

export type DeleteLabelErrorResolvers<ContextType = ResolverContext, ParentType extends ResolversParentTypes['DeleteLabelError'] = ResolversParentTypes['DeleteLabelError']> = {
  errorCodes?: Resolver<Array<ResolversTypes['DeleteLabelErrorCode']>, ParentType, ContextType>;
  __isTypeOf?: IsTypeOfResolverFn<ParentType, ContextType>;
};

export type DeleteLabelResultResolvers<ContextType = ResolverContext, ParentType extends ResolversParentTypes['DeleteLabelResult'] = ResolversParentTypes['DeleteLabelResult']> = {
  __resolveType: TypeResolveFn<'DeleteLabelError' | 'DeleteLabelSuccess', ParentType, ContextType>;
};

export type DeleteLabelSuccessResolvers<ContextType = ResolverContext, ParentType extends ResolversParentTypes['DeleteLabelSuccess'] = ResolversParentTypes['DeleteLabelSuccess']> = {
  label?: Resolver<ResolversTypes['Label'], ParentType, ContextType>;
  __isTypeOf?: IsTypeOfResolverFn<ParentType, ContextType>;
};

export type DeleteNewsletterEmailErrorResolvers<ContextType = ResolverContext, ParentType extends ResolversParentTypes['DeleteNewsletterEmailError'] = ResolversParentTypes['DeleteNewsletterEmailError']> = {
  errorCodes?: Resolver<Array<ResolversTypes['DeleteNewsletterEmailErrorCode']>, ParentType, ContextType>;
  __isTypeOf?: IsTypeOfResolverFn<ParentType, ContextType>;
};

export type DeleteNewsletterEmailResultResolvers<ContextType = ResolverContext, ParentType extends ResolversParentTypes['DeleteNewsletterEmailResult'] = ResolversParentTypes['DeleteNewsletterEmailResult']> = {
  __resolveType: TypeResolveFn<'DeleteNewsletterEmailError' | 'DeleteNewsletterEmailSuccess', ParentType, ContextType>;
};

export type DeleteNewsletterEmailSuccessResolvers<ContextType = ResolverContext, ParentType extends ResolversParentTypes['DeleteNewsletterEmailSuccess'] = ResolversParentTypes['DeleteNewsletterEmailSuccess']> = {
  newsletterEmail?: Resolver<ResolversTypes['NewsletterEmail'], ParentType, ContextType>;
  __isTypeOf?: IsTypeOfResolverFn<ParentType, ContextType>;
};

export type DeleteReactionErrorResolvers<ContextType = ResolverContext, ParentType extends ResolversParentTypes['DeleteReactionError'] = ResolversParentTypes['DeleteReactionError']> = {
  errorCodes?: Resolver<Array<ResolversTypes['DeleteReactionErrorCode']>, ParentType, ContextType>;
  __isTypeOf?: IsTypeOfResolverFn<ParentType, ContextType>;
};

export type DeleteReactionResultResolvers<ContextType = ResolverContext, ParentType extends ResolversParentTypes['DeleteReactionResult'] = ResolversParentTypes['DeleteReactionResult']> = {
  __resolveType: TypeResolveFn<'DeleteReactionError' | 'DeleteReactionSuccess', ParentType, ContextType>;
};

export type DeleteReactionSuccessResolvers<ContextType = ResolverContext, ParentType extends ResolversParentTypes['DeleteReactionSuccess'] = ResolversParentTypes['DeleteReactionSuccess']> = {
  reaction?: Resolver<ResolversTypes['Reaction'], ParentType, ContextType>;
  __isTypeOf?: IsTypeOfResolverFn<ParentType, ContextType>;
};

export type DeleteReminderErrorResolvers<ContextType = ResolverContext, ParentType extends ResolversParentTypes['DeleteReminderError'] = ResolversParentTypes['DeleteReminderError']> = {
  errorCodes?: Resolver<Array<ResolversTypes['DeleteReminderErrorCode']>, ParentType, ContextType>;
  __isTypeOf?: IsTypeOfResolverFn<ParentType, ContextType>;
};

export type DeleteReminderResultResolvers<ContextType = ResolverContext, ParentType extends ResolversParentTypes['DeleteReminderResult'] = ResolversParentTypes['DeleteReminderResult']> = {
  __resolveType: TypeResolveFn<'DeleteReminderError' | 'DeleteReminderSuccess', ParentType, ContextType>;
};

export type DeleteReminderSuccessResolvers<ContextType = ResolverContext, ParentType extends ResolversParentTypes['DeleteReminderSuccess'] = ResolversParentTypes['DeleteReminderSuccess']> = {
  reminder?: Resolver<ResolversTypes['Reminder'], ParentType, ContextType>;
  __isTypeOf?: IsTypeOfResolverFn<ParentType, ContextType>;
};

export type DeleteRuleErrorResolvers<ContextType = ResolverContext, ParentType extends ResolversParentTypes['DeleteRuleError'] = ResolversParentTypes['DeleteRuleError']> = {
  errorCodes?: Resolver<Array<ResolversTypes['DeleteRuleErrorCode']>, ParentType, ContextType>;
  __isTypeOf?: IsTypeOfResolverFn<ParentType, ContextType>;
};

export type DeleteRuleResultResolvers<ContextType = ResolverContext, ParentType extends ResolversParentTypes['DeleteRuleResult'] = ResolversParentTypes['DeleteRuleResult']> = {
  __resolveType: TypeResolveFn<'DeleteRuleError' | 'DeleteRuleSuccess', ParentType, ContextType>;
};

export type DeleteRuleSuccessResolvers<ContextType = ResolverContext, ParentType extends ResolversParentTypes['DeleteRuleSuccess'] = ResolversParentTypes['DeleteRuleSuccess']> = {
  rule?: Resolver<ResolversTypes['Rule'], ParentType, ContextType>;
  __isTypeOf?: IsTypeOfResolverFn<ParentType, ContextType>;
};

export type DeleteWebhookErrorResolvers<ContextType = ResolverContext, ParentType extends ResolversParentTypes['DeleteWebhookError'] = ResolversParentTypes['DeleteWebhookError']> = {
  errorCodes?: Resolver<Array<ResolversTypes['DeleteWebhookErrorCode']>, ParentType, ContextType>;
  __isTypeOf?: IsTypeOfResolverFn<ParentType, ContextType>;
};

export type DeleteWebhookResultResolvers<ContextType = ResolverContext, ParentType extends ResolversParentTypes['DeleteWebhookResult'] = ResolversParentTypes['DeleteWebhookResult']> = {
  __resolveType: TypeResolveFn<'DeleteWebhookError' | 'DeleteWebhookSuccess', ParentType, ContextType>;
};

export type DeleteWebhookSuccessResolvers<ContextType = ResolverContext, ParentType extends ResolversParentTypes['DeleteWebhookSuccess'] = ResolversParentTypes['DeleteWebhookSuccess']> = {
  webhook?: Resolver<ResolversTypes['Webhook'], ParentType, ContextType>;
  __isTypeOf?: IsTypeOfResolverFn<ParentType, ContextType>;
};

export type DeviceTokenResolvers<ContextType = ResolverContext, ParentType extends ResolversParentTypes['DeviceToken'] = ResolversParentTypes['DeviceToken']> = {
  createdAt?: Resolver<ResolversTypes['Date'], ParentType, ContextType>;
  id?: Resolver<ResolversTypes['ID'], ParentType, ContextType>;
  token?: Resolver<ResolversTypes['String'], ParentType, ContextType>;
  __isTypeOf?: IsTypeOfResolverFn<ParentType, ContextType>;
};

export type DeviceTokensErrorResolvers<ContextType = ResolverContext, ParentType extends ResolversParentTypes['DeviceTokensError'] = ResolversParentTypes['DeviceTokensError']> = {
  errorCodes?: Resolver<Array<ResolversTypes['DeviceTokensErrorCode']>, ParentType, ContextType>;
  __isTypeOf?: IsTypeOfResolverFn<ParentType, ContextType>;
};

export type DeviceTokensResultResolvers<ContextType = ResolverContext, ParentType extends ResolversParentTypes['DeviceTokensResult'] = ResolversParentTypes['DeviceTokensResult']> = {
  __resolveType: TypeResolveFn<'DeviceTokensError' | 'DeviceTokensSuccess', ParentType, ContextType>;
};

export type DeviceTokensSuccessResolvers<ContextType = ResolverContext, ParentType extends ResolversParentTypes['DeviceTokensSuccess'] = ResolversParentTypes['DeviceTokensSuccess']> = {
  deviceTokens?: Resolver<Array<ResolversTypes['DeviceToken']>, ParentType, ContextType>;
  __isTypeOf?: IsTypeOfResolverFn<ParentType, ContextType>;
};

export type DiscoverFeedResolvers<ContextType = ResolverContext, ParentType extends ResolversParentTypes['DiscoverFeed'] = ResolversParentTypes['DiscoverFeed']> = {
  description?: Resolver<Maybe<ResolversTypes['String']>, ParentType, ContextType>;
  id?: Resolver<ResolversTypes['ID'], ParentType, ContextType>;
  image?: Resolver<Maybe<ResolversTypes['String']>, ParentType, ContextType>;
  link?: Resolver<ResolversTypes['String'], ParentType, ContextType>;
  title?: Resolver<ResolversTypes['String'], ParentType, ContextType>;
  type?: Resolver<ResolversTypes['String'], ParentType, ContextType>;
  visibleName?: Resolver<Maybe<ResolversTypes['String']>, ParentType, ContextType>;
  __isTypeOf?: IsTypeOfResolverFn<ParentType, ContextType>;
};

export type DiscoverFeedArticleResolvers<ContextType = ResolverContext, ParentType extends ResolversParentTypes['DiscoverFeedArticle'] = ResolversParentTypes['DiscoverFeedArticle']> = {
  author?: Resolver<Maybe<ResolversTypes['String']>, ParentType, ContextType>;
  description?: Resolver<ResolversTypes['String'], ParentType, ContextType>;
  feed?: Resolver<ResolversTypes['String'], ParentType, ContextType>;
  id?: Resolver<ResolversTypes['ID'], ParentType, ContextType>;
  image?: Resolver<Maybe<ResolversTypes['String']>, ParentType, ContextType>;
  publishedDate?: Resolver<Maybe<ResolversTypes['Date']>, ParentType, ContextType>;
  savedId?: Resolver<Maybe<ResolversTypes['String']>, ParentType, ContextType>;
  savedLinkUrl?: Resolver<Maybe<ResolversTypes['String']>, ParentType, ContextType>;
  siteName?: Resolver<Maybe<ResolversTypes['String']>, ParentType, ContextType>;
  slug?: Resolver<ResolversTypes['String'], ParentType, ContextType>;
  title?: Resolver<ResolversTypes['String'], ParentType, ContextType>;
  url?: Resolver<ResolversTypes['String'], ParentType, ContextType>;
  __isTypeOf?: IsTypeOfResolverFn<ParentType, ContextType>;
};

export type DiscoverFeedErrorResolvers<ContextType = ResolverContext, ParentType extends ResolversParentTypes['DiscoverFeedError'] = ResolversParentTypes['DiscoverFeedError']> = {
  errorCodes?: Resolver<Array<ResolversTypes['DiscoverFeedErrorCode']>, ParentType, ContextType>;
  __isTypeOf?: IsTypeOfResolverFn<ParentType, ContextType>;
};

export type DiscoverFeedResultResolvers<ContextType = ResolverContext, ParentType extends ResolversParentTypes['DiscoverFeedResult'] = ResolversParentTypes['DiscoverFeedResult']> = {
  __resolveType: TypeResolveFn<'DiscoverFeedError' | 'DiscoverFeedSuccess', ParentType, ContextType>;
};

export type DiscoverFeedSuccessResolvers<ContextType = ResolverContext, ParentType extends ResolversParentTypes['DiscoverFeedSuccess'] = ResolversParentTypes['DiscoverFeedSuccess']> = {
  feeds?: Resolver<Array<Maybe<ResolversTypes['DiscoverFeed']>>, ParentType, ContextType>;
  __isTypeOf?: IsTypeOfResolverFn<ParentType, ContextType>;
};

export type DiscoverTopicResolvers<ContextType = ResolverContext, ParentType extends ResolversParentTypes['DiscoverTopic'] = ResolversParentTypes['DiscoverTopic']> = {
  description?: Resolver<ResolversTypes['String'], ParentType, ContextType>;
  name?: Resolver<ResolversTypes['String'], ParentType, ContextType>;
  __isTypeOf?: IsTypeOfResolverFn<ParentType, ContextType>;
};

export type EditDiscoverFeedErrorResolvers<ContextType = ResolverContext, ParentType extends ResolversParentTypes['EditDiscoverFeedError'] = ResolversParentTypes['EditDiscoverFeedError']> = {
  errorCodes?: Resolver<Array<ResolversTypes['EditDiscoverFeedErrorCode']>, ParentType, ContextType>;
  __isTypeOf?: IsTypeOfResolverFn<ParentType, ContextType>;
};

export type EditDiscoverFeedResultResolvers<ContextType = ResolverContext, ParentType extends ResolversParentTypes['EditDiscoverFeedResult'] = ResolversParentTypes['EditDiscoverFeedResult']> = {
  __resolveType: TypeResolveFn<'EditDiscoverFeedError' | 'EditDiscoverFeedSuccess', ParentType, ContextType>;
};

export type EditDiscoverFeedSuccessResolvers<ContextType = ResolverContext, ParentType extends ResolversParentTypes['EditDiscoverFeedSuccess'] = ResolversParentTypes['EditDiscoverFeedSuccess']> = {
  id?: Resolver<ResolversTypes['ID'], ParentType, ContextType>;
  __isTypeOf?: IsTypeOfResolverFn<ParentType, ContextType>;
};

export type EmptyTrashErrorResolvers<ContextType = ResolverContext, ParentType extends ResolversParentTypes['EmptyTrashError'] = ResolversParentTypes['EmptyTrashError']> = {
  errorCodes?: Resolver<Array<ResolversTypes['EmptyTrashErrorCode']>, ParentType, ContextType>;
  __isTypeOf?: IsTypeOfResolverFn<ParentType, ContextType>;
};

export type EmptyTrashResultResolvers<ContextType = ResolverContext, ParentType extends ResolversParentTypes['EmptyTrashResult'] = ResolversParentTypes['EmptyTrashResult']> = {
  __resolveType: TypeResolveFn<'EmptyTrashError' | 'EmptyTrashSuccess', ParentType, ContextType>;
};

export type EmptyTrashSuccessResolvers<ContextType = ResolverContext, ParentType extends ResolversParentTypes['EmptyTrashSuccess'] = ResolversParentTypes['EmptyTrashSuccess']> = {
  success?: Resolver<Maybe<ResolversTypes['Boolean']>, ParentType, ContextType>;
  __isTypeOf?: IsTypeOfResolverFn<ParentType, ContextType>;
};

export type FeatureResolvers<ContextType = ResolverContext, ParentType extends ResolversParentTypes['Feature'] = ResolversParentTypes['Feature']> = {
  createdAt?: Resolver<ResolversTypes['Date'], ParentType, ContextType>;
  expiresAt?: Resolver<Maybe<ResolversTypes['Date']>, ParentType, ContextType>;
  grantedAt?: Resolver<Maybe<ResolversTypes['Date']>, ParentType, ContextType>;
  id?: Resolver<ResolversTypes['ID'], ParentType, ContextType>;
  name?: Resolver<ResolversTypes['String'], ParentType, ContextType>;
  token?: Resolver<ResolversTypes['String'], ParentType, ContextType>;
  updatedAt?: Resolver<Maybe<ResolversTypes['Date']>, ParentType, ContextType>;
  __isTypeOf?: IsTypeOfResolverFn<ParentType, ContextType>;
};

export type FeedResolvers<ContextType = ResolverContext, ParentType extends ResolversParentTypes['Feed'] = ResolversParentTypes['Feed']> = {
  author?: Resolver<Maybe<ResolversTypes['String']>, ParentType, ContextType>;
  createdAt?: Resolver<Maybe<ResolversTypes['Date']>, ParentType, ContextType>;
  description?: Resolver<Maybe<ResolversTypes['String']>, ParentType, ContextType>;
  id?: Resolver<Maybe<ResolversTypes['ID']>, ParentType, ContextType>;
  image?: Resolver<Maybe<ResolversTypes['String']>, ParentType, ContextType>;
  publishedAt?: Resolver<Maybe<ResolversTypes['Date']>, ParentType, ContextType>;
  title?: Resolver<ResolversTypes['String'], ParentType, ContextType>;
  type?: Resolver<Maybe<ResolversTypes['String']>, ParentType, ContextType>;
  updatedAt?: Resolver<Maybe<ResolversTypes['Date']>, ParentType, ContextType>;
  url?: Resolver<ResolversTypes['String'], ParentType, ContextType>;
  __isTypeOf?: IsTypeOfResolverFn<ParentType, ContextType>;
};

export type FeedArticleResolvers<ContextType = ResolverContext, ParentType extends ResolversParentTypes['FeedArticle'] = ResolversParentTypes['FeedArticle']> = {
  annotationsCount?: Resolver<Maybe<ResolversTypes['Int']>, ParentType, ContextType>;
  article?: Resolver<ResolversTypes['Article'], ParentType, ContextType>;
  highlight?: Resolver<Maybe<ResolversTypes['Highlight']>, ParentType, ContextType>;
  highlightsCount?: Resolver<Maybe<ResolversTypes['Int']>, ParentType, ContextType>;
  id?: Resolver<ResolversTypes['ID'], ParentType, ContextType>;
  reactions?: Resolver<Array<ResolversTypes['Reaction']>, ParentType, ContextType>;
  sharedAt?: Resolver<ResolversTypes['Date'], ParentType, ContextType>;
  sharedBy?: Resolver<ResolversTypes['User'], ParentType, ContextType>;
  sharedComment?: Resolver<Maybe<ResolversTypes['String']>, ParentType, ContextType>;
  sharedWithHighlights?: Resolver<Maybe<ResolversTypes['Boolean']>, ParentType, ContextType>;
  __isTypeOf?: IsTypeOfResolverFn<ParentType, ContextType>;
};

export type FeedArticleEdgeResolvers<ContextType = ResolverContext, ParentType extends ResolversParentTypes['FeedArticleEdge'] = ResolversParentTypes['FeedArticleEdge']> = {
  cursor?: Resolver<ResolversTypes['String'], ParentType, ContextType>;
  node?: Resolver<ResolversTypes['FeedArticle'], ParentType, ContextType>;
  __isTypeOf?: IsTypeOfResolverFn<ParentType, ContextType>;
};

export type FeedArticlesErrorResolvers<ContextType = ResolverContext, ParentType extends ResolversParentTypes['FeedArticlesError'] = ResolversParentTypes['FeedArticlesError']> = {
  errorCodes?: Resolver<Array<ResolversTypes['FeedArticlesErrorCode']>, ParentType, ContextType>;
  __isTypeOf?: IsTypeOfResolverFn<ParentType, ContextType>;
};

export type FeedArticlesResultResolvers<ContextType = ResolverContext, ParentType extends ResolversParentTypes['FeedArticlesResult'] = ResolversParentTypes['FeedArticlesResult']> = {
  __resolveType: TypeResolveFn<'FeedArticlesError' | 'FeedArticlesSuccess', ParentType, ContextType>;
};

export type FeedArticlesSuccessResolvers<ContextType = ResolverContext, ParentType extends ResolversParentTypes['FeedArticlesSuccess'] = ResolversParentTypes['FeedArticlesSuccess']> = {
  edges?: Resolver<Array<ResolversTypes['FeedArticleEdge']>, ParentType, ContextType>;
  pageInfo?: Resolver<ResolversTypes['PageInfo'], ParentType, ContextType>;
  __isTypeOf?: IsTypeOfResolverFn<ParentType, ContextType>;
};

export type FeedEdgeResolvers<ContextType = ResolverContext, ParentType extends ResolversParentTypes['FeedEdge'] = ResolversParentTypes['FeedEdge']> = {
  cursor?: Resolver<ResolversTypes['String'], ParentType, ContextType>;
  node?: Resolver<ResolversTypes['Feed'], ParentType, ContextType>;
  __isTypeOf?: IsTypeOfResolverFn<ParentType, ContextType>;
};

export type FeedsErrorResolvers<ContextType = ResolverContext, ParentType extends ResolversParentTypes['FeedsError'] = ResolversParentTypes['FeedsError']> = {
  errorCodes?: Resolver<Array<ResolversTypes['FeedsErrorCode']>, ParentType, ContextType>;
  __isTypeOf?: IsTypeOfResolverFn<ParentType, ContextType>;
};

export type FeedsResultResolvers<ContextType = ResolverContext, ParentType extends ResolversParentTypes['FeedsResult'] = ResolversParentTypes['FeedsResult']> = {
  __resolveType: TypeResolveFn<'FeedsError' | 'FeedsSuccess', ParentType, ContextType>;
};

export type FeedsSuccessResolvers<ContextType = ResolverContext, ParentType extends ResolversParentTypes['FeedsSuccess'] = ResolversParentTypes['FeedsSuccess']> = {
  edges?: Resolver<Array<ResolversTypes['FeedEdge']>, ParentType, ContextType>;
  pageInfo?: Resolver<ResolversTypes['PageInfo'], ParentType, ContextType>;
  __isTypeOf?: IsTypeOfResolverFn<ParentType, ContextType>;
};

export type FetchContentErrorResolvers<ContextType = ResolverContext, ParentType extends ResolversParentTypes['FetchContentError'] = ResolversParentTypes['FetchContentError']> = {
  errorCodes?: Resolver<Array<ResolversTypes['FetchContentErrorCode']>, ParentType, ContextType>;
  __isTypeOf?: IsTypeOfResolverFn<ParentType, ContextType>;
};

export type FetchContentResultResolvers<ContextType = ResolverContext, ParentType extends ResolversParentTypes['FetchContentResult'] = ResolversParentTypes['FetchContentResult']> = {
  __resolveType: TypeResolveFn<'FetchContentError' | 'FetchContentSuccess', ParentType, ContextType>;
};

export type FetchContentSuccessResolvers<ContextType = ResolverContext, ParentType extends ResolversParentTypes['FetchContentSuccess'] = ResolversParentTypes['FetchContentSuccess']> = {
  success?: Resolver<ResolversTypes['Boolean'], ParentType, ContextType>;
  __isTypeOf?: IsTypeOfResolverFn<ParentType, ContextType>;
};

export type FilterResolvers<ContextType = ResolverContext, ParentType extends ResolversParentTypes['Filter'] = ResolversParentTypes['Filter']> = {
  category?: Resolver<Maybe<ResolversTypes['String']>, ParentType, ContextType>;
  createdAt?: Resolver<ResolversTypes['Date'], ParentType, ContextType>;
  defaultFilter?: Resolver<Maybe<ResolversTypes['Boolean']>, ParentType, ContextType>;
  description?: Resolver<Maybe<ResolversTypes['String']>, ParentType, ContextType>;
  filter?: Resolver<ResolversTypes['String'], ParentType, ContextType>;
  folder?: Resolver<Maybe<ResolversTypes['String']>, ParentType, ContextType>;
  id?: Resolver<ResolversTypes['ID'], ParentType, ContextType>;
  name?: Resolver<ResolversTypes['String'], ParentType, ContextType>;
  position?: Resolver<ResolversTypes['Int'], ParentType, ContextType>;
  updatedAt?: Resolver<Maybe<ResolversTypes['Date']>, ParentType, ContextType>;
  visible?: Resolver<Maybe<ResolversTypes['Boolean']>, ParentType, ContextType>;
  __isTypeOf?: IsTypeOfResolverFn<ParentType, ContextType>;
};

export type FiltersErrorResolvers<ContextType = ResolverContext, ParentType extends ResolversParentTypes['FiltersError'] = ResolversParentTypes['FiltersError']> = {
  errorCodes?: Resolver<Array<ResolversTypes['FiltersErrorCode']>, ParentType, ContextType>;
  __isTypeOf?: IsTypeOfResolverFn<ParentType, ContextType>;
};

export type FiltersResultResolvers<ContextType = ResolverContext, ParentType extends ResolversParentTypes['FiltersResult'] = ResolversParentTypes['FiltersResult']> = {
  __resolveType: TypeResolveFn<'FiltersError' | 'FiltersSuccess', ParentType, ContextType>;
};

export type FiltersSuccessResolvers<ContextType = ResolverContext, ParentType extends ResolversParentTypes['FiltersSuccess'] = ResolversParentTypes['FiltersSuccess']> = {
  filters?: Resolver<Array<ResolversTypes['Filter']>, ParentType, ContextType>;
  __isTypeOf?: IsTypeOfResolverFn<ParentType, ContextType>;
};

export type GenerateApiKeyErrorResolvers<ContextType = ResolverContext, ParentType extends ResolversParentTypes['GenerateApiKeyError'] = ResolversParentTypes['GenerateApiKeyError']> = {
  errorCodes?: Resolver<Array<ResolversTypes['GenerateApiKeyErrorCode']>, ParentType, ContextType>;
  __isTypeOf?: IsTypeOfResolverFn<ParentType, ContextType>;
};

export type GenerateApiKeyResultResolvers<ContextType = ResolverContext, ParentType extends ResolversParentTypes['GenerateApiKeyResult'] = ResolversParentTypes['GenerateApiKeyResult']> = {
  __resolveType: TypeResolveFn<'GenerateApiKeyError' | 'GenerateApiKeySuccess', ParentType, ContextType>;
};

export type GenerateApiKeySuccessResolvers<ContextType = ResolverContext, ParentType extends ResolversParentTypes['GenerateApiKeySuccess'] = ResolversParentTypes['GenerateApiKeySuccess']> = {
  apiKey?: Resolver<ResolversTypes['ApiKey'], ParentType, ContextType>;
  __isTypeOf?: IsTypeOfResolverFn<ParentType, ContextType>;
};

export type GetDiscoverFeedArticleErrorResolvers<ContextType = ResolverContext, ParentType extends ResolversParentTypes['GetDiscoverFeedArticleError'] = ResolversParentTypes['GetDiscoverFeedArticleError']> = {
  errorCodes?: Resolver<Array<ResolversTypes['GetDiscoverFeedArticleErrorCode']>, ParentType, ContextType>;
  __isTypeOf?: IsTypeOfResolverFn<ParentType, ContextType>;
};

export type GetDiscoverFeedArticleResultsResolvers<ContextType = ResolverContext, ParentType extends ResolversParentTypes['GetDiscoverFeedArticleResults'] = ResolversParentTypes['GetDiscoverFeedArticleResults']> = {
  __resolveType: TypeResolveFn<'GetDiscoverFeedArticleError' | 'GetDiscoverFeedArticleSuccess', ParentType, ContextType>;
};

export type GetDiscoverFeedArticleSuccessResolvers<ContextType = ResolverContext, ParentType extends ResolversParentTypes['GetDiscoverFeedArticleSuccess'] = ResolversParentTypes['GetDiscoverFeedArticleSuccess']> = {
  discoverArticles?: Resolver<Maybe<Array<Maybe<ResolversTypes['DiscoverFeedArticle']>>>, ParentType, ContextType>;
  pageInfo?: Resolver<ResolversTypes['PageInfo'], ParentType, ContextType>;
  __isTypeOf?: IsTypeOfResolverFn<ParentType, ContextType>;
};

export type GetDiscoverTopicErrorResolvers<ContextType = ResolverContext, ParentType extends ResolversParentTypes['GetDiscoverTopicError'] = ResolversParentTypes['GetDiscoverTopicError']> = {
  errorCodes?: Resolver<Array<ResolversTypes['GetDiscoverTopicErrorCode']>, ParentType, ContextType>;
  __isTypeOf?: IsTypeOfResolverFn<ParentType, ContextType>;
};

export type GetDiscoverTopicResultsResolvers<ContextType = ResolverContext, ParentType extends ResolversParentTypes['GetDiscoverTopicResults'] = ResolversParentTypes['GetDiscoverTopicResults']> = {
  __resolveType: TypeResolveFn<'GetDiscoverTopicError' | 'GetDiscoverTopicSuccess', ParentType, ContextType>;
};

export type GetDiscoverTopicSuccessResolvers<ContextType = ResolverContext, ParentType extends ResolversParentTypes['GetDiscoverTopicSuccess'] = ResolversParentTypes['GetDiscoverTopicSuccess']> = {
  discoverTopics?: Resolver<Maybe<Array<ResolversTypes['DiscoverTopic']>>, ParentType, ContextType>;
  __isTypeOf?: IsTypeOfResolverFn<ParentType, ContextType>;
};

export type GetFollowersErrorResolvers<ContextType = ResolverContext, ParentType extends ResolversParentTypes['GetFollowersError'] = ResolversParentTypes['GetFollowersError']> = {
  errorCodes?: Resolver<Array<ResolversTypes['GetFollowersErrorCode']>, ParentType, ContextType>;
  __isTypeOf?: IsTypeOfResolverFn<ParentType, ContextType>;
};

export type GetFollowersResultResolvers<ContextType = ResolverContext, ParentType extends ResolversParentTypes['GetFollowersResult'] = ResolversParentTypes['GetFollowersResult']> = {
  __resolveType: TypeResolveFn<'GetFollowersError' | 'GetFollowersSuccess', ParentType, ContextType>;
};

export type GetFollowersSuccessResolvers<ContextType = ResolverContext, ParentType extends ResolversParentTypes['GetFollowersSuccess'] = ResolversParentTypes['GetFollowersSuccess']> = {
  followers?: Resolver<Array<ResolversTypes['User']>, ParentType, ContextType>;
  __isTypeOf?: IsTypeOfResolverFn<ParentType, ContextType>;
};

export type GetFollowingErrorResolvers<ContextType = ResolverContext, ParentType extends ResolversParentTypes['GetFollowingError'] = ResolversParentTypes['GetFollowingError']> = {
  errorCodes?: Resolver<Array<ResolversTypes['GetFollowingErrorCode']>, ParentType, ContextType>;
  __isTypeOf?: IsTypeOfResolverFn<ParentType, ContextType>;
};

export type GetFollowingResultResolvers<ContextType = ResolverContext, ParentType extends ResolversParentTypes['GetFollowingResult'] = ResolversParentTypes['GetFollowingResult']> = {
  __resolveType: TypeResolveFn<'GetFollowingError' | 'GetFollowingSuccess', ParentType, ContextType>;
};

export type GetFollowingSuccessResolvers<ContextType = ResolverContext, ParentType extends ResolversParentTypes['GetFollowingSuccess'] = ResolversParentTypes['GetFollowingSuccess']> = {
  following?: Resolver<Array<ResolversTypes['User']>, ParentType, ContextType>;
  __isTypeOf?: IsTypeOfResolverFn<ParentType, ContextType>;
};

export type GetUserPersonalizationErrorResolvers<ContextType = ResolverContext, ParentType extends ResolversParentTypes['GetUserPersonalizationError'] = ResolversParentTypes['GetUserPersonalizationError']> = {
  errorCodes?: Resolver<Array<ResolversTypes['GetUserPersonalizationErrorCode']>, ParentType, ContextType>;
  __isTypeOf?: IsTypeOfResolverFn<ParentType, ContextType>;
};

export type GetUserPersonalizationResultResolvers<ContextType = ResolverContext, ParentType extends ResolversParentTypes['GetUserPersonalizationResult'] = ResolversParentTypes['GetUserPersonalizationResult']> = {
  __resolveType: TypeResolveFn<'GetUserPersonalizationError' | 'GetUserPersonalizationSuccess', ParentType, ContextType>;
};

export type GetUserPersonalizationSuccessResolvers<ContextType = ResolverContext, ParentType extends ResolversParentTypes['GetUserPersonalizationSuccess'] = ResolversParentTypes['GetUserPersonalizationSuccess']> = {
  userPersonalization?: Resolver<Maybe<ResolversTypes['UserPersonalization']>, ParentType, ContextType>;
  __isTypeOf?: IsTypeOfResolverFn<ParentType, ContextType>;
};

export type GoogleSignupErrorResolvers<ContextType = ResolverContext, ParentType extends ResolversParentTypes['GoogleSignupError'] = ResolversParentTypes['GoogleSignupError']> = {
  errorCodes?: Resolver<Array<Maybe<ResolversTypes['SignupErrorCode']>>, ParentType, ContextType>;
  __isTypeOf?: IsTypeOfResolverFn<ParentType, ContextType>;
};

export type GoogleSignupResultResolvers<ContextType = ResolverContext, ParentType extends ResolversParentTypes['GoogleSignupResult'] = ResolversParentTypes['GoogleSignupResult']> = {
  __resolveType: TypeResolveFn<'GoogleSignupError' | 'GoogleSignupSuccess', ParentType, ContextType>;
};

export type GoogleSignupSuccessResolvers<ContextType = ResolverContext, ParentType extends ResolversParentTypes['GoogleSignupSuccess'] = ResolversParentTypes['GoogleSignupSuccess']> = {
  me?: Resolver<ResolversTypes['User'], ParentType, ContextType>;
  __isTypeOf?: IsTypeOfResolverFn<ParentType, ContextType>;
};

export type GroupsErrorResolvers<ContextType = ResolverContext, ParentType extends ResolversParentTypes['GroupsError'] = ResolversParentTypes['GroupsError']> = {
  errorCodes?: Resolver<Array<ResolversTypes['GroupsErrorCode']>, ParentType, ContextType>;
  __isTypeOf?: IsTypeOfResolverFn<ParentType, ContextType>;
};

export type GroupsResultResolvers<ContextType = ResolverContext, ParentType extends ResolversParentTypes['GroupsResult'] = ResolversParentTypes['GroupsResult']> = {
  __resolveType: TypeResolveFn<'GroupsError' | 'GroupsSuccess', ParentType, ContextType>;
};

export type GroupsSuccessResolvers<ContextType = ResolverContext, ParentType extends ResolversParentTypes['GroupsSuccess'] = ResolversParentTypes['GroupsSuccess']> = {
  groups?: Resolver<Array<ResolversTypes['RecommendationGroup']>, ParentType, ContextType>;
  __isTypeOf?: IsTypeOfResolverFn<ParentType, ContextType>;
};

export type HighlightResolvers<ContextType = ResolverContext, ParentType extends ResolversParentTypes['Highlight'] = ResolversParentTypes['Highlight']> = {
  annotation?: Resolver<Maybe<ResolversTypes['String']>, ParentType, ContextType>;
  color?: Resolver<Maybe<ResolversTypes['String']>, ParentType, ContextType>;
  createdAt?: Resolver<ResolversTypes['Date'], ParentType, ContextType>;
  createdByMe?: Resolver<ResolversTypes['Boolean'], ParentType, ContextType>;
  highlightPositionAnchorIndex?: Resolver<Maybe<ResolversTypes['Int']>, ParentType, ContextType>;
  highlightPositionPercent?: Resolver<Maybe<ResolversTypes['Float']>, ParentType, ContextType>;
  html?: Resolver<Maybe<ResolversTypes['String']>, ParentType, ContextType>;
  id?: Resolver<ResolversTypes['ID'], ParentType, ContextType>;
  labels?: Resolver<Maybe<Array<ResolversTypes['Label']>>, ParentType, ContextType>;
  patch?: Resolver<Maybe<ResolversTypes['String']>, ParentType, ContextType>;
  prefix?: Resolver<Maybe<ResolversTypes['String']>, ParentType, ContextType>;
  quote?: Resolver<Maybe<ResolversTypes['String']>, ParentType, ContextType>;
  reactions?: Resolver<Array<ResolversTypes['Reaction']>, ParentType, ContextType>;
  replies?: Resolver<Array<ResolversTypes['HighlightReply']>, ParentType, ContextType>;
  representation?: Resolver<ResolversTypes['RepresentationType'], ParentType, ContextType>;
  sharedAt?: Resolver<Maybe<ResolversTypes['Date']>, ParentType, ContextType>;
  shortId?: Resolver<ResolversTypes['String'], ParentType, ContextType>;
  suffix?: Resolver<Maybe<ResolversTypes['String']>, ParentType, ContextType>;
  type?: Resolver<ResolversTypes['HighlightType'], ParentType, ContextType>;
  updatedAt?: Resolver<Maybe<ResolversTypes['Date']>, ParentType, ContextType>;
  user?: Resolver<ResolversTypes['User'], ParentType, ContextType>;
  __isTypeOf?: IsTypeOfResolverFn<ParentType, ContextType>;
};

export type HighlightReplyResolvers<ContextType = ResolverContext, ParentType extends ResolversParentTypes['HighlightReply'] = ResolversParentTypes['HighlightReply']> = {
  createdAt?: Resolver<ResolversTypes['Date'], ParentType, ContextType>;
  highlight?: Resolver<ResolversTypes['Highlight'], ParentType, ContextType>;
  id?: Resolver<ResolversTypes['ID'], ParentType, ContextType>;
  text?: Resolver<ResolversTypes['String'], ParentType, ContextType>;
  updatedAt?: Resolver<Maybe<ResolversTypes['Date']>, ParentType, ContextType>;
  user?: Resolver<ResolversTypes['User'], ParentType, ContextType>;
  __isTypeOf?: IsTypeOfResolverFn<ParentType, ContextType>;
};

export type HighlightStatsResolvers<ContextType = ResolverContext, ParentType extends ResolversParentTypes['HighlightStats'] = ResolversParentTypes['HighlightStats']> = {
  highlightCount?: Resolver<ResolversTypes['Int'], ParentType, ContextType>;
  __isTypeOf?: IsTypeOfResolverFn<ParentType, ContextType>;
};

export type ImportFromIntegrationErrorResolvers<ContextType = ResolverContext, ParentType extends ResolversParentTypes['ImportFromIntegrationError'] = ResolversParentTypes['ImportFromIntegrationError']> = {
  errorCodes?: Resolver<Array<ResolversTypes['ImportFromIntegrationErrorCode']>, ParentType, ContextType>;
  __isTypeOf?: IsTypeOfResolverFn<ParentType, ContextType>;
};

export type ImportFromIntegrationResultResolvers<ContextType = ResolverContext, ParentType extends ResolversParentTypes['ImportFromIntegrationResult'] = ResolversParentTypes['ImportFromIntegrationResult']> = {
  __resolveType: TypeResolveFn<'ImportFromIntegrationError' | 'ImportFromIntegrationSuccess', ParentType, ContextType>;
};

export type ImportFromIntegrationSuccessResolvers<ContextType = ResolverContext, ParentType extends ResolversParentTypes['ImportFromIntegrationSuccess'] = ResolversParentTypes['ImportFromIntegrationSuccess']> = {
  success?: Resolver<ResolversTypes['Boolean'], ParentType, ContextType>;
  __isTypeOf?: IsTypeOfResolverFn<ParentType, ContextType>;
};

export type IntegrationResolvers<ContextType = ResolverContext, ParentType extends ResolversParentTypes['Integration'] = ResolversParentTypes['Integration']> = {
  createdAt?: Resolver<ResolversTypes['Date'], ParentType, ContextType>;
  enabled?: Resolver<ResolversTypes['Boolean'], ParentType, ContextType>;
  id?: Resolver<ResolversTypes['ID'], ParentType, ContextType>;
  name?: Resolver<ResolversTypes['String'], ParentType, ContextType>;
  taskName?: Resolver<Maybe<ResolversTypes['String']>, ParentType, ContextType>;
  token?: Resolver<ResolversTypes['String'], ParentType, ContextType>;
  type?: Resolver<ResolversTypes['IntegrationType'], ParentType, ContextType>;
  updatedAt?: Resolver<Maybe<ResolversTypes['Date']>, ParentType, ContextType>;
  __isTypeOf?: IsTypeOfResolverFn<ParentType, ContextType>;
};

export type IntegrationsErrorResolvers<ContextType = ResolverContext, ParentType extends ResolversParentTypes['IntegrationsError'] = ResolversParentTypes['IntegrationsError']> = {
  errorCodes?: Resolver<Array<ResolversTypes['IntegrationsErrorCode']>, ParentType, ContextType>;
  __isTypeOf?: IsTypeOfResolverFn<ParentType, ContextType>;
};

export type IntegrationsResultResolvers<ContextType = ResolverContext, ParentType extends ResolversParentTypes['IntegrationsResult'] = ResolversParentTypes['IntegrationsResult']> = {
  __resolveType: TypeResolveFn<'IntegrationsError' | 'IntegrationsSuccess', ParentType, ContextType>;
};

export type IntegrationsSuccessResolvers<ContextType = ResolverContext, ParentType extends ResolversParentTypes['IntegrationsSuccess'] = ResolversParentTypes['IntegrationsSuccess']> = {
  integrations?: Resolver<Array<ResolversTypes['Integration']>, ParentType, ContextType>;
  __isTypeOf?: IsTypeOfResolverFn<ParentType, ContextType>;
};

export interface JsonScalarConfig extends GraphQLScalarTypeConfig<ResolversTypes['JSON'], any> {
  name: 'JSON';
}

export type JoinGroupErrorResolvers<ContextType = ResolverContext, ParentType extends ResolversParentTypes['JoinGroupError'] = ResolversParentTypes['JoinGroupError']> = {
  errorCodes?: Resolver<Array<ResolversTypes['JoinGroupErrorCode']>, ParentType, ContextType>;
  __isTypeOf?: IsTypeOfResolverFn<ParentType, ContextType>;
};

export type JoinGroupResultResolvers<ContextType = ResolverContext, ParentType extends ResolversParentTypes['JoinGroupResult'] = ResolversParentTypes['JoinGroupResult']> = {
  __resolveType: TypeResolveFn<'JoinGroupError' | 'JoinGroupSuccess', ParentType, ContextType>;
};

export type JoinGroupSuccessResolvers<ContextType = ResolverContext, ParentType extends ResolversParentTypes['JoinGroupSuccess'] = ResolversParentTypes['JoinGroupSuccess']> = {
  group?: Resolver<ResolversTypes['RecommendationGroup'], ParentType, ContextType>;
  __isTypeOf?: IsTypeOfResolverFn<ParentType, ContextType>;
};

export type LabelResolvers<ContextType = ResolverContext, ParentType extends ResolversParentTypes['Label'] = ResolversParentTypes['Label']> = {
  color?: Resolver<ResolversTypes['String'], ParentType, ContextType>;
  createdAt?: Resolver<Maybe<ResolversTypes['Date']>, ParentType, ContextType>;
  description?: Resolver<Maybe<ResolversTypes['String']>, ParentType, ContextType>;
  id?: Resolver<ResolversTypes['ID'], ParentType, ContextType>;
  internal?: Resolver<Maybe<ResolversTypes['Boolean']>, ParentType, ContextType>;
  name?: Resolver<ResolversTypes['String'], ParentType, ContextType>;
  position?: Resolver<Maybe<ResolversTypes['Int']>, ParentType, ContextType>;
  source?: Resolver<Maybe<ResolversTypes['String']>, ParentType, ContextType>;
  __isTypeOf?: IsTypeOfResolverFn<ParentType, ContextType>;
};

export type LabelsErrorResolvers<ContextType = ResolverContext, ParentType extends ResolversParentTypes['LabelsError'] = ResolversParentTypes['LabelsError']> = {
  errorCodes?: Resolver<Array<ResolversTypes['LabelsErrorCode']>, ParentType, ContextType>;
  __isTypeOf?: IsTypeOfResolverFn<ParentType, ContextType>;
};

export type LabelsResultResolvers<ContextType = ResolverContext, ParentType extends ResolversParentTypes['LabelsResult'] = ResolversParentTypes['LabelsResult']> = {
  __resolveType: TypeResolveFn<'LabelsError' | 'LabelsSuccess', ParentType, ContextType>;
};

export type LabelsSuccessResolvers<ContextType = ResolverContext, ParentType extends ResolversParentTypes['LabelsSuccess'] = ResolversParentTypes['LabelsSuccess']> = {
  labels?: Resolver<Array<ResolversTypes['Label']>, ParentType, ContextType>;
  __isTypeOf?: IsTypeOfResolverFn<ParentType, ContextType>;
};

export type LeaveGroupErrorResolvers<ContextType = ResolverContext, ParentType extends ResolversParentTypes['LeaveGroupError'] = ResolversParentTypes['LeaveGroupError']> = {
  errorCodes?: Resolver<Array<ResolversTypes['LeaveGroupErrorCode']>, ParentType, ContextType>;
  __isTypeOf?: IsTypeOfResolverFn<ParentType, ContextType>;
};

export type LeaveGroupResultResolvers<ContextType = ResolverContext, ParentType extends ResolversParentTypes['LeaveGroupResult'] = ResolversParentTypes['LeaveGroupResult']> = {
  __resolveType: TypeResolveFn<'LeaveGroupError' | 'LeaveGroupSuccess', ParentType, ContextType>;
};

export type LeaveGroupSuccessResolvers<ContextType = ResolverContext, ParentType extends ResolversParentTypes['LeaveGroupSuccess'] = ResolversParentTypes['LeaveGroupSuccess']> = {
  success?: Resolver<ResolversTypes['Boolean'], ParentType, ContextType>;
  __isTypeOf?: IsTypeOfResolverFn<ParentType, ContextType>;
};

export type LinkResolvers<ContextType = ResolverContext, ParentType extends ResolversParentTypes['Link'] = ResolversParentTypes['Link']> = {
  highlightStats?: Resolver<ResolversTypes['HighlightStats'], ParentType, ContextType>;
  id?: Resolver<ResolversTypes['ID'], ParentType, ContextType>;
  page?: Resolver<ResolversTypes['Page'], ParentType, ContextType>;
  postedByViewer?: Resolver<ResolversTypes['Boolean'], ParentType, ContextType>;
  readState?: Resolver<ResolversTypes['ReadState'], ParentType, ContextType>;
  savedAt?: Resolver<ResolversTypes['Date'], ParentType, ContextType>;
  savedBy?: Resolver<ResolversTypes['User'], ParentType, ContextType>;
  savedByViewer?: Resolver<ResolversTypes['Boolean'], ParentType, ContextType>;
  shareInfo?: Resolver<ResolversTypes['LinkShareInfo'], ParentType, ContextType>;
  shareStats?: Resolver<ResolversTypes['ShareStats'], ParentType, ContextType>;
  slug?: Resolver<ResolversTypes['String'], ParentType, ContextType>;
  updatedAt?: Resolver<Maybe<ResolversTypes['Date']>, ParentType, ContextType>;
  url?: Resolver<ResolversTypes['String'], ParentType, ContextType>;
  __isTypeOf?: IsTypeOfResolverFn<ParentType, ContextType>;
};

export type LinkShareInfoResolvers<ContextType = ResolverContext, ParentType extends ResolversParentTypes['LinkShareInfo'] = ResolversParentTypes['LinkShareInfo']> = {
  description?: Resolver<ResolversTypes['String'], ParentType, ContextType>;
  imageUrl?: Resolver<ResolversTypes['String'], ParentType, ContextType>;
  title?: Resolver<ResolversTypes['String'], ParentType, ContextType>;
  __isTypeOf?: IsTypeOfResolverFn<ParentType, ContextType>;
};

export type LogOutErrorResolvers<ContextType = ResolverContext, ParentType extends ResolversParentTypes['LogOutError'] = ResolversParentTypes['LogOutError']> = {
  errorCodes?: Resolver<Array<ResolversTypes['LogOutErrorCode']>, ParentType, ContextType>;
  __isTypeOf?: IsTypeOfResolverFn<ParentType, ContextType>;
};

export type LogOutResultResolvers<ContextType = ResolverContext, ParentType extends ResolversParentTypes['LogOutResult'] = ResolversParentTypes['LogOutResult']> = {
  __resolveType: TypeResolveFn<'LogOutError' | 'LogOutSuccess', ParentType, ContextType>;
};

export type LogOutSuccessResolvers<ContextType = ResolverContext, ParentType extends ResolversParentTypes['LogOutSuccess'] = ResolversParentTypes['LogOutSuccess']> = {
  message?: Resolver<Maybe<ResolversTypes['String']>, ParentType, ContextType>;
  __isTypeOf?: IsTypeOfResolverFn<ParentType, ContextType>;
};

export type LoginErrorResolvers<ContextType = ResolverContext, ParentType extends ResolversParentTypes['LoginError'] = ResolversParentTypes['LoginError']> = {
  errorCodes?: Resolver<Array<ResolversTypes['LoginErrorCode']>, ParentType, ContextType>;
  __isTypeOf?: IsTypeOfResolverFn<ParentType, ContextType>;
};

export type LoginResultResolvers<ContextType = ResolverContext, ParentType extends ResolversParentTypes['LoginResult'] = ResolversParentTypes['LoginResult']> = {
  __resolveType: TypeResolveFn<'LoginError' | 'LoginSuccess', ParentType, ContextType>;
};

export type LoginSuccessResolvers<ContextType = ResolverContext, ParentType extends ResolversParentTypes['LoginSuccess'] = ResolversParentTypes['LoginSuccess']> = {
  me?: Resolver<ResolversTypes['User'], ParentType, ContextType>;
  __isTypeOf?: IsTypeOfResolverFn<ParentType, ContextType>;
};

export type MarkEmailAsItemErrorResolvers<ContextType = ResolverContext, ParentType extends ResolversParentTypes['MarkEmailAsItemError'] = ResolversParentTypes['MarkEmailAsItemError']> = {
  errorCodes?: Resolver<Array<ResolversTypes['MarkEmailAsItemErrorCode']>, ParentType, ContextType>;
  __isTypeOf?: IsTypeOfResolverFn<ParentType, ContextType>;
};

export type MarkEmailAsItemResultResolvers<ContextType = ResolverContext, ParentType extends ResolversParentTypes['MarkEmailAsItemResult'] = ResolversParentTypes['MarkEmailAsItemResult']> = {
  __resolveType: TypeResolveFn<'MarkEmailAsItemError' | 'MarkEmailAsItemSuccess', ParentType, ContextType>;
};

export type MarkEmailAsItemSuccessResolvers<ContextType = ResolverContext, ParentType extends ResolversParentTypes['MarkEmailAsItemSuccess'] = ResolversParentTypes['MarkEmailAsItemSuccess']> = {
  success?: Resolver<ResolversTypes['Boolean'], ParentType, ContextType>;
  __isTypeOf?: IsTypeOfResolverFn<ParentType, ContextType>;
};

export type MergeHighlightErrorResolvers<ContextType = ResolverContext, ParentType extends ResolversParentTypes['MergeHighlightError'] = ResolversParentTypes['MergeHighlightError']> = {
  errorCodes?: Resolver<Array<ResolversTypes['MergeHighlightErrorCode']>, ParentType, ContextType>;
  __isTypeOf?: IsTypeOfResolverFn<ParentType, ContextType>;
};

export type MergeHighlightResultResolvers<ContextType = ResolverContext, ParentType extends ResolversParentTypes['MergeHighlightResult'] = ResolversParentTypes['MergeHighlightResult']> = {
  __resolveType: TypeResolveFn<'MergeHighlightError' | 'MergeHighlightSuccess', ParentType, ContextType>;
};

export type MergeHighlightSuccessResolvers<ContextType = ResolverContext, ParentType extends ResolversParentTypes['MergeHighlightSuccess'] = ResolversParentTypes['MergeHighlightSuccess']> = {
  highlight?: Resolver<ResolversTypes['Highlight'], ParentType, ContextType>;
  overlapHighlightIdList?: Resolver<Array<ResolversTypes['String']>, ParentType, ContextType>;
  __isTypeOf?: IsTypeOfResolverFn<ParentType, ContextType>;
};

export type MoveFilterErrorResolvers<ContextType = ResolverContext, ParentType extends ResolversParentTypes['MoveFilterError'] = ResolversParentTypes['MoveFilterError']> = {
  errorCodes?: Resolver<Array<ResolversTypes['MoveFilterErrorCode']>, ParentType, ContextType>;
  __isTypeOf?: IsTypeOfResolverFn<ParentType, ContextType>;
};

export type MoveFilterResultResolvers<ContextType = ResolverContext, ParentType extends ResolversParentTypes['MoveFilterResult'] = ResolversParentTypes['MoveFilterResult']> = {
  __resolveType: TypeResolveFn<'MoveFilterError' | 'MoveFilterSuccess', ParentType, ContextType>;
};

export type MoveFilterSuccessResolvers<ContextType = ResolverContext, ParentType extends ResolversParentTypes['MoveFilterSuccess'] = ResolversParentTypes['MoveFilterSuccess']> = {
  filter?: Resolver<ResolversTypes['Filter'], ParentType, ContextType>;
  __isTypeOf?: IsTypeOfResolverFn<ParentType, ContextType>;
};

export type MoveLabelErrorResolvers<ContextType = ResolverContext, ParentType extends ResolversParentTypes['MoveLabelError'] = ResolversParentTypes['MoveLabelError']> = {
  errorCodes?: Resolver<Array<ResolversTypes['MoveLabelErrorCode']>, ParentType, ContextType>;
  __isTypeOf?: IsTypeOfResolverFn<ParentType, ContextType>;
};

export type MoveLabelResultResolvers<ContextType = ResolverContext, ParentType extends ResolversParentTypes['MoveLabelResult'] = ResolversParentTypes['MoveLabelResult']> = {
  __resolveType: TypeResolveFn<'MoveLabelError' | 'MoveLabelSuccess', ParentType, ContextType>;
};

export type MoveLabelSuccessResolvers<ContextType = ResolverContext, ParentType extends ResolversParentTypes['MoveLabelSuccess'] = ResolversParentTypes['MoveLabelSuccess']> = {
  label?: Resolver<ResolversTypes['Label'], ParentType, ContextType>;
  __isTypeOf?: IsTypeOfResolverFn<ParentType, ContextType>;
};

export type MoveToFolderErrorResolvers<ContextType = ResolverContext, ParentType extends ResolversParentTypes['MoveToFolderError'] = ResolversParentTypes['MoveToFolderError']> = {
  errorCodes?: Resolver<Array<ResolversTypes['MoveToFolderErrorCode']>, ParentType, ContextType>;
  __isTypeOf?: IsTypeOfResolverFn<ParentType, ContextType>;
};

export type MoveToFolderResultResolvers<ContextType = ResolverContext, ParentType extends ResolversParentTypes['MoveToFolderResult'] = ResolversParentTypes['MoveToFolderResult']> = {
  __resolveType: TypeResolveFn<'MoveToFolderError' | 'MoveToFolderSuccess', ParentType, ContextType>;
};

export type MoveToFolderSuccessResolvers<ContextType = ResolverContext, ParentType extends ResolversParentTypes['MoveToFolderSuccess'] = ResolversParentTypes['MoveToFolderSuccess']> = {
  success?: Resolver<ResolversTypes['Boolean'], ParentType, ContextType>;
  __isTypeOf?: IsTypeOfResolverFn<ParentType, ContextType>;
};

export type MutationResolvers<ContextType = ResolverContext, ParentType extends ResolversParentTypes['Mutation'] = ResolversParentTypes['Mutation']> = {
  addDiscoverFeed?: Resolver<ResolversTypes['AddDiscoverFeedResult'], ParentType, ContextType, RequireFields<MutationAddDiscoverFeedArgs, 'input'>>;
  addPopularRead?: Resolver<ResolversTypes['AddPopularReadResult'], ParentType, ContextType, RequireFields<MutationAddPopularReadArgs, 'name'>>;
  bulkAction?: Resolver<ResolversTypes['BulkActionResult'], ParentType, ContextType, RequireFields<MutationBulkActionArgs, 'action' | 'query'>>;
  createArticle?: Resolver<ResolversTypes['CreateArticleResult'], ParentType, ContextType, RequireFields<MutationCreateArticleArgs, 'input'>>;
  createArticleSavingRequest?: Resolver<ResolversTypes['CreateArticleSavingRequestResult'], ParentType, ContextType, RequireFields<MutationCreateArticleSavingRequestArgs, 'input'>>;
  createGroup?: Resolver<ResolversTypes['CreateGroupResult'], ParentType, ContextType, RequireFields<MutationCreateGroupArgs, 'input'>>;
  createHighlight?: Resolver<ResolversTypes['CreateHighlightResult'], ParentType, ContextType, RequireFields<MutationCreateHighlightArgs, 'input'>>;
  createLabel?: Resolver<ResolversTypes['CreateLabelResult'], ParentType, ContextType, RequireFields<MutationCreateLabelArgs, 'input'>>;
  createNewsletterEmail?: Resolver<ResolversTypes['CreateNewsletterEmailResult'], ParentType, ContextType, Partial<MutationCreateNewsletterEmailArgs>>;
  deleteAccount?: Resolver<ResolversTypes['DeleteAccountResult'], ParentType, ContextType, RequireFields<MutationDeleteAccountArgs, 'userID'>>;
  deleteDiscoverArticle?: Resolver<ResolversTypes['DeleteDiscoverArticleResult'], ParentType, ContextType, RequireFields<MutationDeleteDiscoverArticleArgs, 'input'>>;
  deleteDiscoverFeed?: Resolver<ResolversTypes['DeleteDiscoverFeedResult'], ParentType, ContextType, RequireFields<MutationDeleteDiscoverFeedArgs, 'input'>>;
  deleteFilter?: Resolver<ResolversTypes['DeleteFilterResult'], ParentType, ContextType, RequireFields<MutationDeleteFilterArgs, 'id'>>;
  deleteHighlight?: Resolver<ResolversTypes['DeleteHighlightResult'], ParentType, ContextType, RequireFields<MutationDeleteHighlightArgs, 'highlightId'>>;
  deleteIntegration?: Resolver<ResolversTypes['DeleteIntegrationResult'], ParentType, ContextType, RequireFields<MutationDeleteIntegrationArgs, 'id'>>;
  deleteLabel?: Resolver<ResolversTypes['DeleteLabelResult'], ParentType, ContextType, RequireFields<MutationDeleteLabelArgs, 'id'>>;
  deleteNewsletterEmail?: Resolver<ResolversTypes['DeleteNewsletterEmailResult'], ParentType, ContextType, RequireFields<MutationDeleteNewsletterEmailArgs, 'newsletterEmailId'>>;
  deleteRule?: Resolver<ResolversTypes['DeleteRuleResult'], ParentType, ContextType, RequireFields<MutationDeleteRuleArgs, 'id'>>;
  deleteWebhook?: Resolver<ResolversTypes['DeleteWebhookResult'], ParentType, ContextType, RequireFields<MutationDeleteWebhookArgs, 'id'>>;
  editDiscoverFeed?: Resolver<ResolversTypes['EditDiscoverFeedResult'], ParentType, ContextType, RequireFields<MutationEditDiscoverFeedArgs, 'input'>>;
  emptyTrash?: Resolver<ResolversTypes['EmptyTrashResult'], ParentType, ContextType>;
  fetchContent?: Resolver<ResolversTypes['FetchContentResult'], ParentType, ContextType, RequireFields<MutationFetchContentArgs, 'id'>>;
  generateApiKey?: Resolver<ResolversTypes['GenerateApiKeyResult'], ParentType, ContextType, RequireFields<MutationGenerateApiKeyArgs, 'input'>>;
  googleLogin?: Resolver<ResolversTypes['LoginResult'], ParentType, ContextType, RequireFields<MutationGoogleLoginArgs, 'input'>>;
  googleSignup?: Resolver<ResolversTypes['GoogleSignupResult'], ParentType, ContextType, RequireFields<MutationGoogleSignupArgs, 'input'>>;
  importFromIntegration?: Resolver<ResolversTypes['ImportFromIntegrationResult'], ParentType, ContextType, RequireFields<MutationImportFromIntegrationArgs, 'integrationId'>>;
  joinGroup?: Resolver<ResolversTypes['JoinGroupResult'], ParentType, ContextType, RequireFields<MutationJoinGroupArgs, 'inviteCode'>>;
  leaveGroup?: Resolver<ResolversTypes['LeaveGroupResult'], ParentType, ContextType, RequireFields<MutationLeaveGroupArgs, 'groupId'>>;
  logOut?: Resolver<ResolversTypes['LogOutResult'], ParentType, ContextType>;
  markEmailAsItem?: Resolver<ResolversTypes['MarkEmailAsItemResult'], ParentType, ContextType, RequireFields<MutationMarkEmailAsItemArgs, 'recentEmailId'>>;
  mergeHighlight?: Resolver<ResolversTypes['MergeHighlightResult'], ParentType, ContextType, RequireFields<MutationMergeHighlightArgs, 'input'>>;
  moveFilter?: Resolver<ResolversTypes['MoveFilterResult'], ParentType, ContextType, RequireFields<MutationMoveFilterArgs, 'input'>>;
  moveLabel?: Resolver<ResolversTypes['MoveLabelResult'], ParentType, ContextType, RequireFields<MutationMoveLabelArgs, 'input'>>;
  moveToFolder?: Resolver<ResolversTypes['MoveToFolderResult'], ParentType, ContextType, RequireFields<MutationMoveToFolderArgs, 'folder' | 'id'>>;
  optInFeature?: Resolver<ResolversTypes['OptInFeatureResult'], ParentType, ContextType, RequireFields<MutationOptInFeatureArgs, 'input'>>;
  recommend?: Resolver<ResolversTypes['RecommendResult'], ParentType, ContextType, RequireFields<MutationRecommendArgs, 'input'>>;
  recommendHighlights?: Resolver<ResolversTypes['RecommendHighlightsResult'], ParentType, ContextType, RequireFields<MutationRecommendHighlightsArgs, 'input'>>;
  reportItem?: Resolver<ResolversTypes['ReportItemResult'], ParentType, ContextType, RequireFields<MutationReportItemArgs, 'input'>>;
  revokeApiKey?: Resolver<ResolversTypes['RevokeApiKeyResult'], ParentType, ContextType, RequireFields<MutationRevokeApiKeyArgs, 'id'>>;
  saveArticleReadingProgress?: Resolver<ResolversTypes['SaveArticleReadingProgressResult'], ParentType, ContextType, RequireFields<MutationSaveArticleReadingProgressArgs, 'input'>>;
  saveDiscoverArticle?: Resolver<ResolversTypes['SaveDiscoverArticleResult'], ParentType, ContextType, RequireFields<MutationSaveDiscoverArticleArgs, 'input'>>;
  saveFile?: Resolver<ResolversTypes['SaveResult'], ParentType, ContextType, RequireFields<MutationSaveFileArgs, 'input'>>;
  saveFilter?: Resolver<ResolversTypes['SaveFilterResult'], ParentType, ContextType, RequireFields<MutationSaveFilterArgs, 'input'>>;
  savePage?: Resolver<ResolversTypes['SaveResult'], ParentType, ContextType, RequireFields<MutationSavePageArgs, 'input'>>;
  saveUrl?: Resolver<ResolversTypes['SaveResult'], ParentType, ContextType, RequireFields<MutationSaveUrlArgs, 'input'>>;
  setBookmarkArticle?: Resolver<ResolversTypes['SetBookmarkArticleResult'], ParentType, ContextType, RequireFields<MutationSetBookmarkArticleArgs, 'input'>>;
  setDeviceToken?: Resolver<ResolversTypes['SetDeviceTokenResult'], ParentType, ContextType, RequireFields<MutationSetDeviceTokenArgs, 'input'>>;
  setFavoriteArticle?: Resolver<ResolversTypes['SetFavoriteArticleResult'], ParentType, ContextType, RequireFields<MutationSetFavoriteArticleArgs, 'id'>>;
  setIntegration?: Resolver<ResolversTypes['SetIntegrationResult'], ParentType, ContextType, RequireFields<MutationSetIntegrationArgs, 'input'>>;
  setLabels?: Resolver<ResolversTypes['SetLabelsResult'], ParentType, ContextType, RequireFields<MutationSetLabelsArgs, 'input'>>;
  setLabelsForHighlight?: Resolver<ResolversTypes['SetLabelsResult'], ParentType, ContextType, RequireFields<MutationSetLabelsForHighlightArgs, 'input'>>;
  setLinkArchived?: Resolver<ResolversTypes['ArchiveLinkResult'], ParentType, ContextType, RequireFields<MutationSetLinkArchivedArgs, 'input'>>;
  setRule?: Resolver<ResolversTypes['SetRuleResult'], ParentType, ContextType, RequireFields<MutationSetRuleArgs, 'input'>>;
  setUserPersonalization?: Resolver<ResolversTypes['SetUserPersonalizationResult'], ParentType, ContextType, RequireFields<MutationSetUserPersonalizationArgs, 'input'>>;
  setWebhook?: Resolver<ResolversTypes['SetWebhookResult'], ParentType, ContextType, RequireFields<MutationSetWebhookArgs, 'input'>>;
  subscribe?: Resolver<ResolversTypes['SubscribeResult'], ParentType, ContextType, RequireFields<MutationSubscribeArgs, 'input'>>;
  unsubscribe?: Resolver<ResolversTypes['UnsubscribeResult'], ParentType, ContextType, RequireFields<MutationUnsubscribeArgs, 'name'>>;
  updateEmail?: Resolver<ResolversTypes['UpdateEmailResult'], ParentType, ContextType, RequireFields<MutationUpdateEmailArgs, 'input'>>;
  updateFilter?: Resolver<ResolversTypes['UpdateFilterResult'], ParentType, ContextType, RequireFields<MutationUpdateFilterArgs, 'input'>>;
  updateHighlight?: Resolver<ResolversTypes['UpdateHighlightResult'], ParentType, ContextType, RequireFields<MutationUpdateHighlightArgs, 'input'>>;
  updateLabel?: Resolver<ResolversTypes['UpdateLabelResult'], ParentType, ContextType, RequireFields<MutationUpdateLabelArgs, 'input'>>;
  updateNewsletterEmail?: Resolver<ResolversTypes['UpdateNewsletterEmailResult'], ParentType, ContextType, RequireFields<MutationUpdateNewsletterEmailArgs, 'input'>>;
  updatePage?: Resolver<ResolversTypes['UpdatePageResult'], ParentType, ContextType, RequireFields<MutationUpdatePageArgs, 'input'>>;
  updateSubscription?: Resolver<ResolversTypes['UpdateSubscriptionResult'], ParentType, ContextType, RequireFields<MutationUpdateSubscriptionArgs, 'input'>>;
  updateUser?: Resolver<ResolversTypes['UpdateUserResult'], ParentType, ContextType, RequireFields<MutationUpdateUserArgs, 'input'>>;
  updateUserProfile?: Resolver<ResolversTypes['UpdateUserProfileResult'], ParentType, ContextType, RequireFields<MutationUpdateUserProfileArgs, 'input'>>;
  uploadFileRequest?: Resolver<ResolversTypes['UploadFileRequestResult'], ParentType, ContextType, RequireFields<MutationUploadFileRequestArgs, 'input'>>;
  uploadImportFile?: Resolver<ResolversTypes['UploadImportFileResult'], ParentType, ContextType, RequireFields<MutationUploadImportFileArgs, 'contentType' | 'type'>>;
};

export type NewsletterEmailResolvers<ContextType = ResolverContext, ParentType extends ResolversParentTypes['NewsletterEmail'] = ResolversParentTypes['NewsletterEmail']> = {
  address?: Resolver<ResolversTypes['String'], ParentType, ContextType>;
  confirmationCode?: Resolver<Maybe<ResolversTypes['String']>, ParentType, ContextType>;
  createdAt?: Resolver<ResolversTypes['Date'], ParentType, ContextType>;
  description?: Resolver<Maybe<ResolversTypes['String']>, ParentType, ContextType>;
  folder?: Resolver<ResolversTypes['String'], ParentType, ContextType>;
  id?: Resolver<ResolversTypes['ID'], ParentType, ContextType>;
  name?: Resolver<Maybe<ResolversTypes['String']>, ParentType, ContextType>;
  subscriptionCount?: Resolver<ResolversTypes['Int'], ParentType, ContextType>;
  __isTypeOf?: IsTypeOfResolverFn<ParentType, ContextType>;
};

export type NewsletterEmailsErrorResolvers<ContextType = ResolverContext, ParentType extends ResolversParentTypes['NewsletterEmailsError'] = ResolversParentTypes['NewsletterEmailsError']> = {
  errorCodes?: Resolver<Array<ResolversTypes['NewsletterEmailsErrorCode']>, ParentType, ContextType>;
  __isTypeOf?: IsTypeOfResolverFn<ParentType, ContextType>;
};

export type NewsletterEmailsResultResolvers<ContextType = ResolverContext, ParentType extends ResolversParentTypes['NewsletterEmailsResult'] = ResolversParentTypes['NewsletterEmailsResult']> = {
  __resolveType: TypeResolveFn<'NewsletterEmailsError' | 'NewsletterEmailsSuccess', ParentType, ContextType>;
};

export type NewsletterEmailsSuccessResolvers<ContextType = ResolverContext, ParentType extends ResolversParentTypes['NewsletterEmailsSuccess'] = ResolversParentTypes['NewsletterEmailsSuccess']> = {
  newsletterEmails?: Resolver<Array<ResolversTypes['NewsletterEmail']>, ParentType, ContextType>;
  __isTypeOf?: IsTypeOfResolverFn<ParentType, ContextType>;
};

export type OptInFeatureErrorResolvers<ContextType = ResolverContext, ParentType extends ResolversParentTypes['OptInFeatureError'] = ResolversParentTypes['OptInFeatureError']> = {
  errorCodes?: Resolver<Array<ResolversTypes['OptInFeatureErrorCode']>, ParentType, ContextType>;
  __isTypeOf?: IsTypeOfResolverFn<ParentType, ContextType>;
};

export type OptInFeatureResultResolvers<ContextType = ResolverContext, ParentType extends ResolversParentTypes['OptInFeatureResult'] = ResolversParentTypes['OptInFeatureResult']> = {
  __resolveType: TypeResolveFn<'OptInFeatureError' | 'OptInFeatureSuccess', ParentType, ContextType>;
};

export type OptInFeatureSuccessResolvers<ContextType = ResolverContext, ParentType extends ResolversParentTypes['OptInFeatureSuccess'] = ResolversParentTypes['OptInFeatureSuccess']> = {
  feature?: Resolver<ResolversTypes['Feature'], ParentType, ContextType>;
  __isTypeOf?: IsTypeOfResolverFn<ParentType, ContextType>;
};

export type PageResolvers<ContextType = ResolverContext, ParentType extends ResolversParentTypes['Page'] = ResolversParentTypes['Page']> = {
  author?: Resolver<Maybe<ResolversTypes['String']>, ParentType, ContextType>;
  createdAt?: Resolver<ResolversTypes['Date'], ParentType, ContextType>;
  description?: Resolver<Maybe<ResolversTypes['String']>, ParentType, ContextType>;
  hash?: Resolver<ResolversTypes['String'], ParentType, ContextType>;
  id?: Resolver<ResolversTypes['ID'], ParentType, ContextType>;
  image?: Resolver<ResolversTypes['String'], ParentType, ContextType>;
  originalHtml?: Resolver<ResolversTypes['String'], ParentType, ContextType>;
  originalUrl?: Resolver<ResolversTypes['String'], ParentType, ContextType>;
  publishedAt?: Resolver<Maybe<ResolversTypes['Date']>, ParentType, ContextType>;
  readableHtml?: Resolver<ResolversTypes['String'], ParentType, ContextType>;
  title?: Resolver<ResolversTypes['String'], ParentType, ContextType>;
  type?: Resolver<ResolversTypes['PageType'], ParentType, ContextType>;
  updatedAt?: Resolver<Maybe<ResolversTypes['Date']>, ParentType, ContextType>;
  url?: Resolver<ResolversTypes['String'], ParentType, ContextType>;
  __isTypeOf?: IsTypeOfResolverFn<ParentType, ContextType>;
};

export type PageInfoResolvers<ContextType = ResolverContext, ParentType extends ResolversParentTypes['PageInfo'] = ResolversParentTypes['PageInfo']> = {
  endCursor?: Resolver<Maybe<ResolversTypes['String']>, ParentType, ContextType>;
  hasNextPage?: Resolver<ResolversTypes['Boolean'], ParentType, ContextType>;
  hasPreviousPage?: Resolver<ResolversTypes['Boolean'], ParentType, ContextType>;
  startCursor?: Resolver<Maybe<ResolversTypes['String']>, ParentType, ContextType>;
  totalCount?: Resolver<Maybe<ResolversTypes['Int']>, ParentType, ContextType>;
  __isTypeOf?: IsTypeOfResolverFn<ParentType, ContextType>;
};

export type ProfileResolvers<ContextType = ResolverContext, ParentType extends ResolversParentTypes['Profile'] = ResolversParentTypes['Profile']> = {
  bio?: Resolver<Maybe<ResolversTypes['String']>, ParentType, ContextType>;
  id?: Resolver<ResolversTypes['ID'], ParentType, ContextType>;
  pictureUrl?: Resolver<Maybe<ResolversTypes['String']>, ParentType, ContextType>;
  private?: Resolver<ResolversTypes['Boolean'], ParentType, ContextType>;
  username?: Resolver<ResolversTypes['String'], ParentType, ContextType>;
  __isTypeOf?: IsTypeOfResolverFn<ParentType, ContextType>;
};

export type QueryResolvers<ContextType = ResolverContext, ParentType extends ResolversParentTypes['Query'] = ResolversParentTypes['Query']> = {
  apiKeys?: Resolver<ResolversTypes['ApiKeysResult'], ParentType, ContextType>;
  article?: Resolver<ResolversTypes['ArticleResult'], ParentType, ContextType, RequireFields<QueryArticleArgs, 'slug' | 'username'>>;
  articleSavingRequest?: Resolver<ResolversTypes['ArticleSavingRequestResult'], ParentType, ContextType, Partial<QueryArticleSavingRequestArgs>>;
  deviceTokens?: Resolver<ResolversTypes['DeviceTokensResult'], ParentType, ContextType>;
  discoverFeeds?: Resolver<ResolversTypes['DiscoverFeedResult'], ParentType, ContextType>;
  discoverTopics?: Resolver<ResolversTypes['GetDiscoverTopicResults'], ParentType, ContextType>;
  feeds?: Resolver<ResolversTypes['FeedsResult'], ParentType, ContextType, RequireFields<QueryFeedsArgs, 'input'>>;
  filters?: Resolver<ResolversTypes['FiltersResult'], ParentType, ContextType>;
  getDiscoverFeedArticles?: Resolver<ResolversTypes['GetDiscoverFeedArticleResults'], ParentType, ContextType, RequireFields<QueryGetDiscoverFeedArticlesArgs, 'discoverTopicId'>>;
  getUserPersonalization?: Resolver<ResolversTypes['GetUserPersonalizationResult'], ParentType, ContextType>;
  groups?: Resolver<ResolversTypes['GroupsResult'], ParentType, ContextType>;
  hello?: Resolver<Maybe<ResolversTypes['String']>, ParentType, ContextType>;
  integrations?: Resolver<ResolversTypes['IntegrationsResult'], ParentType, ContextType>;
  labels?: Resolver<ResolversTypes['LabelsResult'], ParentType, ContextType>;
  me?: Resolver<Maybe<ResolversTypes['User']>, ParentType, ContextType>;
  newsletterEmails?: Resolver<ResolversTypes['NewsletterEmailsResult'], ParentType, ContextType>;
  recentEmails?: Resolver<ResolversTypes['RecentEmailsResult'], ParentType, ContextType>;
  recentSearches?: Resolver<ResolversTypes['RecentSearchesResult'], ParentType, ContextType>;
  rules?: Resolver<ResolversTypes['RulesResult'], ParentType, ContextType, Partial<QueryRulesArgs>>;
  scanFeeds?: Resolver<ResolversTypes['ScanFeedsResult'], ParentType, ContextType, RequireFields<QueryScanFeedsArgs, 'input'>>;
  search?: Resolver<ResolversTypes['SearchResult'], ParentType, ContextType, Partial<QuerySearchArgs>>;
  sendInstallInstructions?: Resolver<ResolversTypes['SendInstallInstructionsResult'], ParentType, ContextType>;
  subscriptions?: Resolver<ResolversTypes['SubscriptionsResult'], ParentType, ContextType, Partial<QuerySubscriptionsArgs>>;
  typeaheadSearch?: Resolver<ResolversTypes['TypeaheadSearchResult'], ParentType, ContextType, RequireFields<QueryTypeaheadSearchArgs, 'query'>>;
  updatesSince?: Resolver<ResolversTypes['UpdatesSinceResult'], ParentType, ContextType, RequireFields<QueryUpdatesSinceArgs, 'since'>>;
  user?: Resolver<ResolversTypes['UserResult'], ParentType, ContextType, Partial<QueryUserArgs>>;
  users?: Resolver<ResolversTypes['UsersResult'], ParentType, ContextType>;
  validateUsername?: Resolver<ResolversTypes['Boolean'], ParentType, ContextType, RequireFields<QueryValidateUsernameArgs, 'username'>>;
  webhook?: Resolver<ResolversTypes['WebhookResult'], ParentType, ContextType, RequireFields<QueryWebhookArgs, 'id'>>;
  webhooks?: Resolver<ResolversTypes['WebhooksResult'], ParentType, ContextType>;
};

export type ReactionResolvers<ContextType = ResolverContext, ParentType extends ResolversParentTypes['Reaction'] = ResolversParentTypes['Reaction']> = {
  code?: Resolver<ResolversTypes['ReactionType'], ParentType, ContextType>;
  createdAt?: Resolver<ResolversTypes['Date'], ParentType, ContextType>;
  id?: Resolver<ResolversTypes['ID'], ParentType, ContextType>;
  updatedAt?: Resolver<Maybe<ResolversTypes['Date']>, ParentType, ContextType>;
  user?: Resolver<ResolversTypes['User'], ParentType, ContextType>;
  __isTypeOf?: IsTypeOfResolverFn<ParentType, ContextType>;
};

export type ReadStateResolvers<ContextType = ResolverContext, ParentType extends ResolversParentTypes['ReadState'] = ResolversParentTypes['ReadState']> = {
  progressAnchorIndex?: Resolver<ResolversTypes['Int'], ParentType, ContextType>;
  progressPercent?: Resolver<ResolversTypes['Float'], ParentType, ContextType>;
  reading?: Resolver<Maybe<ResolversTypes['Boolean']>, ParentType, ContextType>;
  readingTime?: Resolver<Maybe<ResolversTypes['Int']>, ParentType, ContextType>;
  __isTypeOf?: IsTypeOfResolverFn<ParentType, ContextType>;
};

export type RecentEmailResolvers<ContextType = ResolverContext, ParentType extends ResolversParentTypes['RecentEmail'] = ResolversParentTypes['RecentEmail']> = {
  createdAt?: Resolver<ResolversTypes['Date'], ParentType, ContextType>;
  from?: Resolver<ResolversTypes['String'], ParentType, ContextType>;
  html?: Resolver<Maybe<ResolversTypes['String']>, ParentType, ContextType>;
  id?: Resolver<ResolversTypes['ID'], ParentType, ContextType>;
  subject?: Resolver<ResolversTypes['String'], ParentType, ContextType>;
  text?: Resolver<ResolversTypes['String'], ParentType, ContextType>;
  to?: Resolver<ResolversTypes['String'], ParentType, ContextType>;
  type?: Resolver<ResolversTypes['String'], ParentType, ContextType>;
  __isTypeOf?: IsTypeOfResolverFn<ParentType, ContextType>;
};

export type RecentEmailsErrorResolvers<ContextType = ResolverContext, ParentType extends ResolversParentTypes['RecentEmailsError'] = ResolversParentTypes['RecentEmailsError']> = {
  errorCodes?: Resolver<Array<ResolversTypes['RecentEmailsErrorCode']>, ParentType, ContextType>;
  __isTypeOf?: IsTypeOfResolverFn<ParentType, ContextType>;
};

export type RecentEmailsResultResolvers<ContextType = ResolverContext, ParentType extends ResolversParentTypes['RecentEmailsResult'] = ResolversParentTypes['RecentEmailsResult']> = {
  __resolveType: TypeResolveFn<'RecentEmailsError' | 'RecentEmailsSuccess', ParentType, ContextType>;
};

export type RecentEmailsSuccessResolvers<ContextType = ResolverContext, ParentType extends ResolversParentTypes['RecentEmailsSuccess'] = ResolversParentTypes['RecentEmailsSuccess']> = {
  recentEmails?: Resolver<Array<ResolversTypes['RecentEmail']>, ParentType, ContextType>;
  __isTypeOf?: IsTypeOfResolverFn<ParentType, ContextType>;
};

export type RecentSearchResolvers<ContextType = ResolverContext, ParentType extends ResolversParentTypes['RecentSearch'] = ResolversParentTypes['RecentSearch']> = {
  createdAt?: Resolver<ResolversTypes['Date'], ParentType, ContextType>;
  id?: Resolver<ResolversTypes['ID'], ParentType, ContextType>;
  term?: Resolver<ResolversTypes['String'], ParentType, ContextType>;
  __isTypeOf?: IsTypeOfResolverFn<ParentType, ContextType>;
};

export type RecentSearchesErrorResolvers<ContextType = ResolverContext, ParentType extends ResolversParentTypes['RecentSearchesError'] = ResolversParentTypes['RecentSearchesError']> = {
  errorCodes?: Resolver<Array<ResolversTypes['RecentSearchesErrorCode']>, ParentType, ContextType>;
  __isTypeOf?: IsTypeOfResolverFn<ParentType, ContextType>;
};

export type RecentSearchesResultResolvers<ContextType = ResolverContext, ParentType extends ResolversParentTypes['RecentSearchesResult'] = ResolversParentTypes['RecentSearchesResult']> = {
  __resolveType: TypeResolveFn<'RecentSearchesError' | 'RecentSearchesSuccess', ParentType, ContextType>;
};

export type RecentSearchesSuccessResolvers<ContextType = ResolverContext, ParentType extends ResolversParentTypes['RecentSearchesSuccess'] = ResolversParentTypes['RecentSearchesSuccess']> = {
  searches?: Resolver<Array<ResolversTypes['RecentSearch']>, ParentType, ContextType>;
  __isTypeOf?: IsTypeOfResolverFn<ParentType, ContextType>;
};

export type RecommendErrorResolvers<ContextType = ResolverContext, ParentType extends ResolversParentTypes['RecommendError'] = ResolversParentTypes['RecommendError']> = {
  errorCodes?: Resolver<Array<ResolversTypes['RecommendErrorCode']>, ParentType, ContextType>;
  __isTypeOf?: IsTypeOfResolverFn<ParentType, ContextType>;
};

export type RecommendHighlightsErrorResolvers<ContextType = ResolverContext, ParentType extends ResolversParentTypes['RecommendHighlightsError'] = ResolversParentTypes['RecommendHighlightsError']> = {
  errorCodes?: Resolver<Array<ResolversTypes['RecommendHighlightsErrorCode']>, ParentType, ContextType>;
  __isTypeOf?: IsTypeOfResolverFn<ParentType, ContextType>;
};

export type RecommendHighlightsResultResolvers<ContextType = ResolverContext, ParentType extends ResolversParentTypes['RecommendHighlightsResult'] = ResolversParentTypes['RecommendHighlightsResult']> = {
  __resolveType: TypeResolveFn<'RecommendHighlightsError' | 'RecommendHighlightsSuccess', ParentType, ContextType>;
};

export type RecommendHighlightsSuccessResolvers<ContextType = ResolverContext, ParentType extends ResolversParentTypes['RecommendHighlightsSuccess'] = ResolversParentTypes['RecommendHighlightsSuccess']> = {
  success?: Resolver<ResolversTypes['Boolean'], ParentType, ContextType>;
  __isTypeOf?: IsTypeOfResolverFn<ParentType, ContextType>;
};

export type RecommendResultResolvers<ContextType = ResolverContext, ParentType extends ResolversParentTypes['RecommendResult'] = ResolversParentTypes['RecommendResult']> = {
  __resolveType: TypeResolveFn<'RecommendError' | 'RecommendSuccess', ParentType, ContextType>;
};

export type RecommendSuccessResolvers<ContextType = ResolverContext, ParentType extends ResolversParentTypes['RecommendSuccess'] = ResolversParentTypes['RecommendSuccess']> = {
  success?: Resolver<ResolversTypes['Boolean'], ParentType, ContextType>;
  __isTypeOf?: IsTypeOfResolverFn<ParentType, ContextType>;
};

export type RecommendationResolvers<ContextType = ResolverContext, ParentType extends ResolversParentTypes['Recommendation'] = ResolversParentTypes['Recommendation']> = {
  id?: Resolver<ResolversTypes['ID'], ParentType, ContextType>;
  name?: Resolver<ResolversTypes['String'], ParentType, ContextType>;
  note?: Resolver<Maybe<ResolversTypes['String']>, ParentType, ContextType>;
  recommendedAt?: Resolver<ResolversTypes['Date'], ParentType, ContextType>;
  user?: Resolver<Maybe<ResolversTypes['RecommendingUser']>, ParentType, ContextType>;
  __isTypeOf?: IsTypeOfResolverFn<ParentType, ContextType>;
};

export type RecommendationGroupResolvers<ContextType = ResolverContext, ParentType extends ResolversParentTypes['RecommendationGroup'] = ResolversParentTypes['RecommendationGroup']> = {
  admins?: Resolver<Array<ResolversTypes['User']>, ParentType, ContextType>;
  canPost?: Resolver<ResolversTypes['Boolean'], ParentType, ContextType>;
  canSeeMembers?: Resolver<ResolversTypes['Boolean'], ParentType, ContextType>;
  createdAt?: Resolver<ResolversTypes['Date'], ParentType, ContextType>;
  description?: Resolver<Maybe<ResolversTypes['String']>, ParentType, ContextType>;
  id?: Resolver<ResolversTypes['ID'], ParentType, ContextType>;
  inviteUrl?: Resolver<ResolversTypes['String'], ParentType, ContextType>;
  members?: Resolver<Array<ResolversTypes['User']>, ParentType, ContextType>;
  name?: Resolver<ResolversTypes['String'], ParentType, ContextType>;
  topics?: Resolver<Maybe<Array<ResolversTypes['String']>>, ParentType, ContextType>;
  updatedAt?: Resolver<Maybe<ResolversTypes['Date']>, ParentType, ContextType>;
  __isTypeOf?: IsTypeOfResolverFn<ParentType, ContextType>;
};

export type RecommendingUserResolvers<ContextType = ResolverContext, ParentType extends ResolversParentTypes['RecommendingUser'] = ResolversParentTypes['RecommendingUser']> = {
  name?: Resolver<ResolversTypes['String'], ParentType, ContextType>;
  profileImageURL?: Resolver<Maybe<ResolversTypes['String']>, ParentType, ContextType>;
  userId?: Resolver<ResolversTypes['String'], ParentType, ContextType>;
  username?: Resolver<ResolversTypes['String'], ParentType, ContextType>;
  __isTypeOf?: IsTypeOfResolverFn<ParentType, ContextType>;
};

export type ReminderResolvers<ContextType = ResolverContext, ParentType extends ResolversParentTypes['Reminder'] = ResolversParentTypes['Reminder']> = {
  archiveUntil?: Resolver<ResolversTypes['Boolean'], ParentType, ContextType>;
  id?: Resolver<ResolversTypes['ID'], ParentType, ContextType>;
  remindAt?: Resolver<ResolversTypes['Date'], ParentType, ContextType>;
  sendNotification?: Resolver<ResolversTypes['Boolean'], ParentType, ContextType>;
  __isTypeOf?: IsTypeOfResolverFn<ParentType, ContextType>;
};

export type ReminderErrorResolvers<ContextType = ResolverContext, ParentType extends ResolversParentTypes['ReminderError'] = ResolversParentTypes['ReminderError']> = {
  errorCodes?: Resolver<Array<ResolversTypes['ReminderErrorCode']>, ParentType, ContextType>;
  __isTypeOf?: IsTypeOfResolverFn<ParentType, ContextType>;
};

export type ReminderResultResolvers<ContextType = ResolverContext, ParentType extends ResolversParentTypes['ReminderResult'] = ResolversParentTypes['ReminderResult']> = {
  __resolveType: TypeResolveFn<'ReminderError' | 'ReminderSuccess', ParentType, ContextType>;
};

export type ReminderSuccessResolvers<ContextType = ResolverContext, ParentType extends ResolversParentTypes['ReminderSuccess'] = ResolversParentTypes['ReminderSuccess']> = {
  reminder?: Resolver<ResolversTypes['Reminder'], ParentType, ContextType>;
  __isTypeOf?: IsTypeOfResolverFn<ParentType, ContextType>;
};

export type ReportItemResultResolvers<ContextType = ResolverContext, ParentType extends ResolversParentTypes['ReportItemResult'] = ResolversParentTypes['ReportItemResult']> = {
  message?: Resolver<ResolversTypes['String'], ParentType, ContextType>;
  __isTypeOf?: IsTypeOfResolverFn<ParentType, ContextType>;
};

export type RevokeApiKeyErrorResolvers<ContextType = ResolverContext, ParentType extends ResolversParentTypes['RevokeApiKeyError'] = ResolversParentTypes['RevokeApiKeyError']> = {
  errorCodes?: Resolver<Array<ResolversTypes['RevokeApiKeyErrorCode']>, ParentType, ContextType>;
  __isTypeOf?: IsTypeOfResolverFn<ParentType, ContextType>;
};

export type RevokeApiKeyResultResolvers<ContextType = ResolverContext, ParentType extends ResolversParentTypes['RevokeApiKeyResult'] = ResolversParentTypes['RevokeApiKeyResult']> = {
  __resolveType: TypeResolveFn<'RevokeApiKeyError' | 'RevokeApiKeySuccess', ParentType, ContextType>;
};

export type RevokeApiKeySuccessResolvers<ContextType = ResolverContext, ParentType extends ResolversParentTypes['RevokeApiKeySuccess'] = ResolversParentTypes['RevokeApiKeySuccess']> = {
  apiKey?: Resolver<ResolversTypes['ApiKey'], ParentType, ContextType>;
  __isTypeOf?: IsTypeOfResolverFn<ParentType, ContextType>;
};

export type RuleResolvers<ContextType = ResolverContext, ParentType extends ResolversParentTypes['Rule'] = ResolversParentTypes['Rule']> = {
  actions?: Resolver<Array<ResolversTypes['RuleAction']>, ParentType, ContextType>;
  createdAt?: Resolver<ResolversTypes['Date'], ParentType, ContextType>;
  enabled?: Resolver<ResolversTypes['Boolean'], ParentType, ContextType>;
  eventTypes?: Resolver<Array<ResolversTypes['RuleEventType']>, ParentType, ContextType>;
  filter?: Resolver<ResolversTypes['String'], ParentType, ContextType>;
  id?: Resolver<ResolversTypes['ID'], ParentType, ContextType>;
  name?: Resolver<ResolversTypes['String'], ParentType, ContextType>;
  updatedAt?: Resolver<Maybe<ResolversTypes['Date']>, ParentType, ContextType>;
  __isTypeOf?: IsTypeOfResolverFn<ParentType, ContextType>;
};

export type RuleActionResolvers<ContextType = ResolverContext, ParentType extends ResolversParentTypes['RuleAction'] = ResolversParentTypes['RuleAction']> = {
  params?: Resolver<Array<ResolversTypes['String']>, ParentType, ContextType>;
  type?: Resolver<ResolversTypes['RuleActionType'], ParentType, ContextType>;
  __isTypeOf?: IsTypeOfResolverFn<ParentType, ContextType>;
};

export type RulesErrorResolvers<ContextType = ResolverContext, ParentType extends ResolversParentTypes['RulesError'] = ResolversParentTypes['RulesError']> = {
  errorCodes?: Resolver<Array<ResolversTypes['RulesErrorCode']>, ParentType, ContextType>;
  __isTypeOf?: IsTypeOfResolverFn<ParentType, ContextType>;
};

export type RulesResultResolvers<ContextType = ResolverContext, ParentType extends ResolversParentTypes['RulesResult'] = ResolversParentTypes['RulesResult']> = {
  __resolveType: TypeResolveFn<'RulesError' | 'RulesSuccess', ParentType, ContextType>;
};

export type RulesSuccessResolvers<ContextType = ResolverContext, ParentType extends ResolversParentTypes['RulesSuccess'] = ResolversParentTypes['RulesSuccess']> = {
  rules?: Resolver<Array<ResolversTypes['Rule']>, ParentType, ContextType>;
  __isTypeOf?: IsTypeOfResolverFn<ParentType, ContextType>;
};

export type SaveArticleReadingProgressErrorResolvers<ContextType = ResolverContext, ParentType extends ResolversParentTypes['SaveArticleReadingProgressError'] = ResolversParentTypes['SaveArticleReadingProgressError']> = {
  errorCodes?: Resolver<Array<ResolversTypes['SaveArticleReadingProgressErrorCode']>, ParentType, ContextType>;
  __isTypeOf?: IsTypeOfResolverFn<ParentType, ContextType>;
};

export type SaveArticleReadingProgressResultResolvers<ContextType = ResolverContext, ParentType extends ResolversParentTypes['SaveArticleReadingProgressResult'] = ResolversParentTypes['SaveArticleReadingProgressResult']> = {
  __resolveType: TypeResolveFn<'SaveArticleReadingProgressError' | 'SaveArticleReadingProgressSuccess', ParentType, ContextType>;
};

export type SaveArticleReadingProgressSuccessResolvers<ContextType = ResolverContext, ParentType extends ResolversParentTypes['SaveArticleReadingProgressSuccess'] = ResolversParentTypes['SaveArticleReadingProgressSuccess']> = {
  updatedArticle?: Resolver<ResolversTypes['Article'], ParentType, ContextType>;
  __isTypeOf?: IsTypeOfResolverFn<ParentType, ContextType>;
};

export type SaveDiscoverArticleErrorResolvers<ContextType = ResolverContext, ParentType extends ResolversParentTypes['SaveDiscoverArticleError'] = ResolversParentTypes['SaveDiscoverArticleError']> = {
  errorCodes?: Resolver<Array<ResolversTypes['SaveDiscoverArticleErrorCode']>, ParentType, ContextType>;
  __isTypeOf?: IsTypeOfResolverFn<ParentType, ContextType>;
};

export type SaveDiscoverArticleResultResolvers<ContextType = ResolverContext, ParentType extends ResolversParentTypes['SaveDiscoverArticleResult'] = ResolversParentTypes['SaveDiscoverArticleResult']> = {
  __resolveType: TypeResolveFn<'SaveDiscoverArticleError' | 'SaveDiscoverArticleSuccess', ParentType, ContextType>;
};

export type SaveDiscoverArticleSuccessResolvers<ContextType = ResolverContext, ParentType extends ResolversParentTypes['SaveDiscoverArticleSuccess'] = ResolversParentTypes['SaveDiscoverArticleSuccess']> = {
  saveId?: Resolver<ResolversTypes['String'], ParentType, ContextType>;
  url?: Resolver<ResolversTypes['String'], ParentType, ContextType>;
  __isTypeOf?: IsTypeOfResolverFn<ParentType, ContextType>;
};

export type SaveErrorResolvers<ContextType = ResolverContext, ParentType extends ResolversParentTypes['SaveError'] = ResolversParentTypes['SaveError']> = {
  errorCodes?: Resolver<Array<ResolversTypes['SaveErrorCode']>, ParentType, ContextType>;
  message?: Resolver<Maybe<ResolversTypes['String']>, ParentType, ContextType>;
  __isTypeOf?: IsTypeOfResolverFn<ParentType, ContextType>;
};

export type SaveFilterErrorResolvers<ContextType = ResolverContext, ParentType extends ResolversParentTypes['SaveFilterError'] = ResolversParentTypes['SaveFilterError']> = {
  errorCodes?: Resolver<Array<ResolversTypes['SaveFilterErrorCode']>, ParentType, ContextType>;
  __isTypeOf?: IsTypeOfResolverFn<ParentType, ContextType>;
};

export type SaveFilterResultResolvers<ContextType = ResolverContext, ParentType extends ResolversParentTypes['SaveFilterResult'] = ResolversParentTypes['SaveFilterResult']> = {
  __resolveType: TypeResolveFn<'SaveFilterError' | 'SaveFilterSuccess', ParentType, ContextType>;
};

export type SaveFilterSuccessResolvers<ContextType = ResolverContext, ParentType extends ResolversParentTypes['SaveFilterSuccess'] = ResolversParentTypes['SaveFilterSuccess']> = {
  filter?: Resolver<ResolversTypes['Filter'], ParentType, ContextType>;
  __isTypeOf?: IsTypeOfResolverFn<ParentType, ContextType>;
};

export type SaveResultResolvers<ContextType = ResolverContext, ParentType extends ResolversParentTypes['SaveResult'] = ResolversParentTypes['SaveResult']> = {
  __resolveType: TypeResolveFn<'SaveError' | 'SaveSuccess', ParentType, ContextType>;
};

export type SaveSuccessResolvers<ContextType = ResolverContext, ParentType extends ResolversParentTypes['SaveSuccess'] = ResolversParentTypes['SaveSuccess']> = {
  clientRequestId?: Resolver<ResolversTypes['ID'], ParentType, ContextType>;
  url?: Resolver<ResolversTypes['String'], ParentType, ContextType>;
  __isTypeOf?: IsTypeOfResolverFn<ParentType, ContextType>;
};

export type ScanFeedsErrorResolvers<ContextType = ResolverContext, ParentType extends ResolversParentTypes['ScanFeedsError'] = ResolversParentTypes['ScanFeedsError']> = {
  errorCodes?: Resolver<Array<ResolversTypes['ScanFeedsErrorCode']>, ParentType, ContextType>;
  __isTypeOf?: IsTypeOfResolverFn<ParentType, ContextType>;
};

export type ScanFeedsResultResolvers<ContextType = ResolverContext, ParentType extends ResolversParentTypes['ScanFeedsResult'] = ResolversParentTypes['ScanFeedsResult']> = {
  __resolveType: TypeResolveFn<'ScanFeedsError' | 'ScanFeedsSuccess', ParentType, ContextType>;
};

export type ScanFeedsSuccessResolvers<ContextType = ResolverContext, ParentType extends ResolversParentTypes['ScanFeedsSuccess'] = ResolversParentTypes['ScanFeedsSuccess']> = {
  feeds?: Resolver<Array<ResolversTypes['Feed']>, ParentType, ContextType>;
  __isTypeOf?: IsTypeOfResolverFn<ParentType, ContextType>;
};

export type SearchErrorResolvers<ContextType = ResolverContext, ParentType extends ResolversParentTypes['SearchError'] = ResolversParentTypes['SearchError']> = {
  errorCodes?: Resolver<Array<ResolversTypes['SearchErrorCode']>, ParentType, ContextType>;
  __isTypeOf?: IsTypeOfResolverFn<ParentType, ContextType>;
};

export type SearchItemResolvers<ContextType = ResolverContext, ParentType extends ResolversParentTypes['SearchItem'] = ResolversParentTypes['SearchItem']> = {
  aiSummary?: Resolver<Maybe<ResolversTypes['String']>, ParentType, ContextType>;
  annotation?: Resolver<Maybe<ResolversTypes['String']>, ParentType, ContextType>;
  archivedAt?: Resolver<Maybe<ResolversTypes['Date']>, ParentType, ContextType>;
  author?: Resolver<Maybe<ResolversTypes['String']>, ParentType, ContextType>;
  color?: Resolver<Maybe<ResolversTypes['String']>, ParentType, ContextType>;
  content?: Resolver<Maybe<ResolversTypes['String']>, ParentType, ContextType>;
  contentReader?: Resolver<ResolversTypes['ContentReader'], ParentType, ContextType>;
  createdAt?: Resolver<ResolversTypes['Date'], ParentType, ContextType>;
  description?: Resolver<Maybe<ResolversTypes['String']>, ParentType, ContextType>;
  directionality?: Resolver<Maybe<ResolversTypes['DirectionalityType']>, ParentType, ContextType>;
  feedContent?: Resolver<Maybe<ResolversTypes['String']>, ParentType, ContextType>;
  folder?: Resolver<ResolversTypes['String'], ParentType, ContextType>;
  highlights?: Resolver<Maybe<Array<ResolversTypes['Highlight']>>, ParentType, ContextType>;
  id?: Resolver<ResolversTypes['ID'], ParentType, ContextType>;
  image?: Resolver<Maybe<ResolversTypes['String']>, ParentType, ContextType>;
  isArchived?: Resolver<ResolversTypes['Boolean'], ParentType, ContextType>;
  labels?: Resolver<Maybe<Array<ResolversTypes['Label']>>, ParentType, ContextType>;
  language?: Resolver<Maybe<ResolversTypes['String']>, ParentType, ContextType>;
  links?: Resolver<Maybe<ResolversTypes['JSON']>, ParentType, ContextType>;
  originalArticleUrl?: Resolver<Maybe<ResolversTypes['String']>, ParentType, ContextType>;
  ownedByViewer?: Resolver<Maybe<ResolversTypes['Boolean']>, ParentType, ContextType>;
  pageId?: Resolver<Maybe<ResolversTypes['ID']>, ParentType, ContextType>;
  pageType?: Resolver<ResolversTypes['PageType'], ParentType, ContextType>;
  previewContentType?: Resolver<Maybe<ResolversTypes['String']>, ParentType, ContextType>;
  publishedAt?: Resolver<Maybe<ResolversTypes['Date']>, ParentType, ContextType>;
  quote?: Resolver<Maybe<ResolversTypes['String']>, ParentType, ContextType>;
  readAt?: Resolver<Maybe<ResolversTypes['Date']>, ParentType, ContextType>;
  readingProgressAnchorIndex?: Resolver<ResolversTypes['Int'], ParentType, ContextType>;
  readingProgressPercent?: Resolver<ResolversTypes['Float'], ParentType, ContextType>;
  readingProgressTopPercent?: Resolver<Maybe<ResolversTypes['Float']>, ParentType, ContextType>;
  recommendations?: Resolver<Maybe<Array<ResolversTypes['Recommendation']>>, ParentType, ContextType>;
  savedAt?: Resolver<ResolversTypes['Date'], ParentType, ContextType>;
  shortId?: Resolver<Maybe<ResolversTypes['String']>, ParentType, ContextType>;
  siteIcon?: Resolver<Maybe<ResolversTypes['String']>, ParentType, ContextType>;
  siteName?: Resolver<Maybe<ResolversTypes['String']>, ParentType, ContextType>;
  slug?: Resolver<ResolversTypes['String'], ParentType, ContextType>;
  state?: Resolver<Maybe<ResolversTypes['ArticleSavingRequestStatus']>, ParentType, ContextType>;
  subscription?: Resolver<Maybe<ResolversTypes['String']>, ParentType, ContextType>;
  title?: Resolver<ResolversTypes['String'], ParentType, ContextType>;
  unsubHttpUrl?: Resolver<Maybe<ResolversTypes['String']>, ParentType, ContextType>;
  unsubMailTo?: Resolver<Maybe<ResolversTypes['String']>, ParentType, ContextType>;
  updatedAt?: Resolver<Maybe<ResolversTypes['Date']>, ParentType, ContextType>;
  uploadFileId?: Resolver<Maybe<ResolversTypes['ID']>, ParentType, ContextType>;
  url?: Resolver<ResolversTypes['String'], ParentType, ContextType>;
  wordsCount?: Resolver<Maybe<ResolversTypes['Int']>, ParentType, ContextType>;
  __isTypeOf?: IsTypeOfResolverFn<ParentType, ContextType>;
};

export type SearchItemEdgeResolvers<ContextType = ResolverContext, ParentType extends ResolversParentTypes['SearchItemEdge'] = ResolversParentTypes['SearchItemEdge']> = {
  cursor?: Resolver<ResolversTypes['String'], ParentType, ContextType>;
  node?: Resolver<ResolversTypes['SearchItem'], ParentType, ContextType>;
  __isTypeOf?: IsTypeOfResolverFn<ParentType, ContextType>;
};

export type SearchResultResolvers<ContextType = ResolverContext, ParentType extends ResolversParentTypes['SearchResult'] = ResolversParentTypes['SearchResult']> = {
  __resolveType: TypeResolveFn<'SearchError' | 'SearchSuccess', ParentType, ContextType>;
};

export type SearchSuccessResolvers<ContextType = ResolverContext, ParentType extends ResolversParentTypes['SearchSuccess'] = ResolversParentTypes['SearchSuccess']> = {
  edges?: Resolver<Array<ResolversTypes['SearchItemEdge']>, ParentType, ContextType>;
  pageInfo?: Resolver<ResolversTypes['PageInfo'], ParentType, ContextType>;
  __isTypeOf?: IsTypeOfResolverFn<ParentType, ContextType>;
};

export type SendInstallInstructionsErrorResolvers<ContextType = ResolverContext, ParentType extends ResolversParentTypes['SendInstallInstructionsError'] = ResolversParentTypes['SendInstallInstructionsError']> = {
  errorCodes?: Resolver<Array<ResolversTypes['SendInstallInstructionsErrorCode']>, ParentType, ContextType>;
  __isTypeOf?: IsTypeOfResolverFn<ParentType, ContextType>;
};

export type SendInstallInstructionsResultResolvers<ContextType = ResolverContext, ParentType extends ResolversParentTypes['SendInstallInstructionsResult'] = ResolversParentTypes['SendInstallInstructionsResult']> = {
  __resolveType: TypeResolveFn<'SendInstallInstructionsError' | 'SendInstallInstructionsSuccess', ParentType, ContextType>;
};

export type SendInstallInstructionsSuccessResolvers<ContextType = ResolverContext, ParentType extends ResolversParentTypes['SendInstallInstructionsSuccess'] = ResolversParentTypes['SendInstallInstructionsSuccess']> = {
  sent?: Resolver<ResolversTypes['Boolean'], ParentType, ContextType>;
  __isTypeOf?: IsTypeOfResolverFn<ParentType, ContextType>;
};

export type SetBookmarkArticleErrorResolvers<ContextType = ResolverContext, ParentType extends ResolversParentTypes['SetBookmarkArticleError'] = ResolversParentTypes['SetBookmarkArticleError']> = {
  errorCodes?: Resolver<Array<ResolversTypes['SetBookmarkArticleErrorCode']>, ParentType, ContextType>;
  __isTypeOf?: IsTypeOfResolverFn<ParentType, ContextType>;
};

export type SetBookmarkArticleResultResolvers<ContextType = ResolverContext, ParentType extends ResolversParentTypes['SetBookmarkArticleResult'] = ResolversParentTypes['SetBookmarkArticleResult']> = {
  __resolveType: TypeResolveFn<'SetBookmarkArticleError' | 'SetBookmarkArticleSuccess', ParentType, ContextType>;
};

export type SetBookmarkArticleSuccessResolvers<ContextType = ResolverContext, ParentType extends ResolversParentTypes['SetBookmarkArticleSuccess'] = ResolversParentTypes['SetBookmarkArticleSuccess']> = {
  bookmarkedArticle?: Resolver<ResolversTypes['Article'], ParentType, ContextType>;
  __isTypeOf?: IsTypeOfResolverFn<ParentType, ContextType>;
};

export type SetDeviceTokenErrorResolvers<ContextType = ResolverContext, ParentType extends ResolversParentTypes['SetDeviceTokenError'] = ResolversParentTypes['SetDeviceTokenError']> = {
  errorCodes?: Resolver<Array<ResolversTypes['SetDeviceTokenErrorCode']>, ParentType, ContextType>;
  __isTypeOf?: IsTypeOfResolverFn<ParentType, ContextType>;
};

export type SetDeviceTokenResultResolvers<ContextType = ResolverContext, ParentType extends ResolversParentTypes['SetDeviceTokenResult'] = ResolversParentTypes['SetDeviceTokenResult']> = {
  __resolveType: TypeResolveFn<'SetDeviceTokenError' | 'SetDeviceTokenSuccess', ParentType, ContextType>;
};

export type SetDeviceTokenSuccessResolvers<ContextType = ResolverContext, ParentType extends ResolversParentTypes['SetDeviceTokenSuccess'] = ResolversParentTypes['SetDeviceTokenSuccess']> = {
  deviceToken?: Resolver<ResolversTypes['DeviceToken'], ParentType, ContextType>;
  __isTypeOf?: IsTypeOfResolverFn<ParentType, ContextType>;
};

export type SetFavoriteArticleErrorResolvers<ContextType = ResolverContext, ParentType extends ResolversParentTypes['SetFavoriteArticleError'] = ResolversParentTypes['SetFavoriteArticleError']> = {
  errorCodes?: Resolver<Array<ResolversTypes['SetFavoriteArticleErrorCode']>, ParentType, ContextType>;
  __isTypeOf?: IsTypeOfResolverFn<ParentType, ContextType>;
};

export type SetFavoriteArticleResultResolvers<ContextType = ResolverContext, ParentType extends ResolversParentTypes['SetFavoriteArticleResult'] = ResolversParentTypes['SetFavoriteArticleResult']> = {
  __resolveType: TypeResolveFn<'SetFavoriteArticleError' | 'SetFavoriteArticleSuccess', ParentType, ContextType>;
};

export type SetFavoriteArticleSuccessResolvers<ContextType = ResolverContext, ParentType extends ResolversParentTypes['SetFavoriteArticleSuccess'] = ResolversParentTypes['SetFavoriteArticleSuccess']> = {
  success?: Resolver<ResolversTypes['Boolean'], ParentType, ContextType>;
  __isTypeOf?: IsTypeOfResolverFn<ParentType, ContextType>;
};

export type SetFollowErrorResolvers<ContextType = ResolverContext, ParentType extends ResolversParentTypes['SetFollowError'] = ResolversParentTypes['SetFollowError']> = {
  errorCodes?: Resolver<Array<ResolversTypes['SetFollowErrorCode']>, ParentType, ContextType>;
  __isTypeOf?: IsTypeOfResolverFn<ParentType, ContextType>;
};

export type SetFollowResultResolvers<ContextType = ResolverContext, ParentType extends ResolversParentTypes['SetFollowResult'] = ResolversParentTypes['SetFollowResult']> = {
  __resolveType: TypeResolveFn<'SetFollowError' | 'SetFollowSuccess', ParentType, ContextType>;
};

export type SetFollowSuccessResolvers<ContextType = ResolverContext, ParentType extends ResolversParentTypes['SetFollowSuccess'] = ResolversParentTypes['SetFollowSuccess']> = {
  updatedUser?: Resolver<ResolversTypes['User'], ParentType, ContextType>;
  __isTypeOf?: IsTypeOfResolverFn<ParentType, ContextType>;
};

export type SetIntegrationErrorResolvers<ContextType = ResolverContext, ParentType extends ResolversParentTypes['SetIntegrationError'] = ResolversParentTypes['SetIntegrationError']> = {
  errorCodes?: Resolver<Array<ResolversTypes['SetIntegrationErrorCode']>, ParentType, ContextType>;
  __isTypeOf?: IsTypeOfResolverFn<ParentType, ContextType>;
};

export type SetIntegrationResultResolvers<ContextType = ResolverContext, ParentType extends ResolversParentTypes['SetIntegrationResult'] = ResolversParentTypes['SetIntegrationResult']> = {
  __resolveType: TypeResolveFn<'SetIntegrationError' | 'SetIntegrationSuccess', ParentType, ContextType>;
};

export type SetIntegrationSuccessResolvers<ContextType = ResolverContext, ParentType extends ResolversParentTypes['SetIntegrationSuccess'] = ResolversParentTypes['SetIntegrationSuccess']> = {
  integration?: Resolver<ResolversTypes['Integration'], ParentType, ContextType>;
  __isTypeOf?: IsTypeOfResolverFn<ParentType, ContextType>;
};

export type SetLabelsErrorResolvers<ContextType = ResolverContext, ParentType extends ResolversParentTypes['SetLabelsError'] = ResolversParentTypes['SetLabelsError']> = {
  errorCodes?: Resolver<Array<ResolversTypes['SetLabelsErrorCode']>, ParentType, ContextType>;
  __isTypeOf?: IsTypeOfResolverFn<ParentType, ContextType>;
};

export type SetLabelsResultResolvers<ContextType = ResolverContext, ParentType extends ResolversParentTypes['SetLabelsResult'] = ResolversParentTypes['SetLabelsResult']> = {
  __resolveType: TypeResolveFn<'SetLabelsError' | 'SetLabelsSuccess', ParentType, ContextType>;
};

export type SetLabelsSuccessResolvers<ContextType = ResolverContext, ParentType extends ResolversParentTypes['SetLabelsSuccess'] = ResolversParentTypes['SetLabelsSuccess']> = {
  labels?: Resolver<Array<ResolversTypes['Label']>, ParentType, ContextType>;
  __isTypeOf?: IsTypeOfResolverFn<ParentType, ContextType>;
};

export type SetRuleErrorResolvers<ContextType = ResolverContext, ParentType extends ResolversParentTypes['SetRuleError'] = ResolversParentTypes['SetRuleError']> = {
  errorCodes?: Resolver<Array<ResolversTypes['SetRuleErrorCode']>, ParentType, ContextType>;
  __isTypeOf?: IsTypeOfResolverFn<ParentType, ContextType>;
};

export type SetRuleResultResolvers<ContextType = ResolverContext, ParentType extends ResolversParentTypes['SetRuleResult'] = ResolversParentTypes['SetRuleResult']> = {
  __resolveType: TypeResolveFn<'SetRuleError' | 'SetRuleSuccess', ParentType, ContextType>;
};

export type SetRuleSuccessResolvers<ContextType = ResolverContext, ParentType extends ResolversParentTypes['SetRuleSuccess'] = ResolversParentTypes['SetRuleSuccess']> = {
  rule?: Resolver<ResolversTypes['Rule'], ParentType, ContextType>;
  __isTypeOf?: IsTypeOfResolverFn<ParentType, ContextType>;
};

export type SetShareArticleErrorResolvers<ContextType = ResolverContext, ParentType extends ResolversParentTypes['SetShareArticleError'] = ResolversParentTypes['SetShareArticleError']> = {
  errorCodes?: Resolver<Array<ResolversTypes['SetShareArticleErrorCode']>, ParentType, ContextType>;
  __isTypeOf?: IsTypeOfResolverFn<ParentType, ContextType>;
};

export type SetShareArticleResultResolvers<ContextType = ResolverContext, ParentType extends ResolversParentTypes['SetShareArticleResult'] = ResolversParentTypes['SetShareArticleResult']> = {
  __resolveType: TypeResolveFn<'SetShareArticleError' | 'SetShareArticleSuccess', ParentType, ContextType>;
};

export type SetShareArticleSuccessResolvers<ContextType = ResolverContext, ParentType extends ResolversParentTypes['SetShareArticleSuccess'] = ResolversParentTypes['SetShareArticleSuccess']> = {
  updatedArticle?: Resolver<ResolversTypes['Article'], ParentType, ContextType>;
  updatedFeedArticle?: Resolver<Maybe<ResolversTypes['FeedArticle']>, ParentType, ContextType>;
  updatedFeedArticleId?: Resolver<Maybe<ResolversTypes['String']>, ParentType, ContextType>;
  __isTypeOf?: IsTypeOfResolverFn<ParentType, ContextType>;
};

export type SetShareHighlightErrorResolvers<ContextType = ResolverContext, ParentType extends ResolversParentTypes['SetShareHighlightError'] = ResolversParentTypes['SetShareHighlightError']> = {
  errorCodes?: Resolver<Array<ResolversTypes['SetShareHighlightErrorCode']>, ParentType, ContextType>;
  __isTypeOf?: IsTypeOfResolverFn<ParentType, ContextType>;
};

export type SetShareHighlightResultResolvers<ContextType = ResolverContext, ParentType extends ResolversParentTypes['SetShareHighlightResult'] = ResolversParentTypes['SetShareHighlightResult']> = {
  __resolveType: TypeResolveFn<'SetShareHighlightError' | 'SetShareHighlightSuccess', ParentType, ContextType>;
};

export type SetShareHighlightSuccessResolvers<ContextType = ResolverContext, ParentType extends ResolversParentTypes['SetShareHighlightSuccess'] = ResolversParentTypes['SetShareHighlightSuccess']> = {
  highlight?: Resolver<ResolversTypes['Highlight'], ParentType, ContextType>;
  __isTypeOf?: IsTypeOfResolverFn<ParentType, ContextType>;
};

export type SetUserPersonalizationErrorResolvers<ContextType = ResolverContext, ParentType extends ResolversParentTypes['SetUserPersonalizationError'] = ResolversParentTypes['SetUserPersonalizationError']> = {
  errorCodes?: Resolver<Array<ResolversTypes['SetUserPersonalizationErrorCode']>, ParentType, ContextType>;
  __isTypeOf?: IsTypeOfResolverFn<ParentType, ContextType>;
};

export type SetUserPersonalizationResultResolvers<ContextType = ResolverContext, ParentType extends ResolversParentTypes['SetUserPersonalizationResult'] = ResolversParentTypes['SetUserPersonalizationResult']> = {
  __resolveType: TypeResolveFn<'SetUserPersonalizationError' | 'SetUserPersonalizationSuccess', ParentType, ContextType>;
};

export type SetUserPersonalizationSuccessResolvers<ContextType = ResolverContext, ParentType extends ResolversParentTypes['SetUserPersonalizationSuccess'] = ResolversParentTypes['SetUserPersonalizationSuccess']> = {
  updatedUserPersonalization?: Resolver<ResolversTypes['UserPersonalization'], ParentType, ContextType>;
  __isTypeOf?: IsTypeOfResolverFn<ParentType, ContextType>;
};

export type SetWebhookErrorResolvers<ContextType = ResolverContext, ParentType extends ResolversParentTypes['SetWebhookError'] = ResolversParentTypes['SetWebhookError']> = {
  errorCodes?: Resolver<Array<ResolversTypes['SetWebhookErrorCode']>, ParentType, ContextType>;
  __isTypeOf?: IsTypeOfResolverFn<ParentType, ContextType>;
};

export type SetWebhookResultResolvers<ContextType = ResolverContext, ParentType extends ResolversParentTypes['SetWebhookResult'] = ResolversParentTypes['SetWebhookResult']> = {
  __resolveType: TypeResolveFn<'SetWebhookError' | 'SetWebhookSuccess', ParentType, ContextType>;
};

export type SetWebhookSuccessResolvers<ContextType = ResolverContext, ParentType extends ResolversParentTypes['SetWebhookSuccess'] = ResolversParentTypes['SetWebhookSuccess']> = {
  webhook?: Resolver<ResolversTypes['Webhook'], ParentType, ContextType>;
  __isTypeOf?: IsTypeOfResolverFn<ParentType, ContextType>;
};

export type ShareStatsResolvers<ContextType = ResolverContext, ParentType extends ResolversParentTypes['ShareStats'] = ResolversParentTypes['ShareStats']> = {
  readDuration?: Resolver<ResolversTypes['Int'], ParentType, ContextType>;
  saveCount?: Resolver<ResolversTypes['Int'], ParentType, ContextType>;
  viewCount?: Resolver<ResolversTypes['Int'], ParentType, ContextType>;
  __isTypeOf?: IsTypeOfResolverFn<ParentType, ContextType>;
};

export type SharedArticleErrorResolvers<ContextType = ResolverContext, ParentType extends ResolversParentTypes['SharedArticleError'] = ResolversParentTypes['SharedArticleError']> = {
  errorCodes?: Resolver<Array<ResolversTypes['SharedArticleErrorCode']>, ParentType, ContextType>;
  __isTypeOf?: IsTypeOfResolverFn<ParentType, ContextType>;
};

export type SharedArticleResultResolvers<ContextType = ResolverContext, ParentType extends ResolversParentTypes['SharedArticleResult'] = ResolversParentTypes['SharedArticleResult']> = {
  __resolveType: TypeResolveFn<'SharedArticleError' | 'SharedArticleSuccess', ParentType, ContextType>;
};

export type SharedArticleSuccessResolvers<ContextType = ResolverContext, ParentType extends ResolversParentTypes['SharedArticleSuccess'] = ResolversParentTypes['SharedArticleSuccess']> = {
  article?: Resolver<ResolversTypes['Article'], ParentType, ContextType>;
  __isTypeOf?: IsTypeOfResolverFn<ParentType, ContextType>;
};

export type SubscribeErrorResolvers<ContextType = ResolverContext, ParentType extends ResolversParentTypes['SubscribeError'] = ResolversParentTypes['SubscribeError']> = {
  errorCodes?: Resolver<Array<ResolversTypes['SubscribeErrorCode']>, ParentType, ContextType>;
  __isTypeOf?: IsTypeOfResolverFn<ParentType, ContextType>;
};

export type SubscribeResultResolvers<ContextType = ResolverContext, ParentType extends ResolversParentTypes['SubscribeResult'] = ResolversParentTypes['SubscribeResult']> = {
  __resolveType: TypeResolveFn<'SubscribeError' | 'SubscribeSuccess', ParentType, ContextType>;
};

export type SubscribeSuccessResolvers<ContextType = ResolverContext, ParentType extends ResolversParentTypes['SubscribeSuccess'] = ResolversParentTypes['SubscribeSuccess']> = {
  subscriptions?: Resolver<Array<ResolversTypes['Subscription']>, ParentType, ContextType>;
  __isTypeOf?: IsTypeOfResolverFn<ParentType, ContextType>;
};

export type SubscriptionResolvers<ContextType = ResolverContext, ParentType extends ResolversParentTypes['Subscription'] = ResolversParentTypes['Subscription']> = {
  autoAddToLibrary?: SubscriptionResolver<Maybe<ResolversTypes['Boolean']>, "autoAddToLibrary", ParentType, ContextType>;
  count?: SubscriptionResolver<ResolversTypes['Int'], "count", ParentType, ContextType>;
  createdAt?: SubscriptionResolver<ResolversTypes['Date'], "createdAt", ParentType, ContextType>;
  description?: SubscriptionResolver<Maybe<ResolversTypes['String']>, "description", ParentType, ContextType>;
  failedAt?: SubscriptionResolver<Maybe<ResolversTypes['Date']>, "failedAt", ParentType, ContextType>;
  fetchContent?: SubscriptionResolver<ResolversTypes['Boolean'], "fetchContent", ParentType, ContextType>;
  fetchContentType?: SubscriptionResolver<ResolversTypes['FetchContentType'], "fetchContentType", ParentType, ContextType>;
  folder?: SubscriptionResolver<ResolversTypes['String'], "folder", ParentType, ContextType>;
  icon?: SubscriptionResolver<Maybe<ResolversTypes['String']>, "icon", ParentType, ContextType>;
  id?: SubscriptionResolver<ResolversTypes['ID'], "id", ParentType, ContextType>;
  isPrivate?: SubscriptionResolver<Maybe<ResolversTypes['Boolean']>, "isPrivate", ParentType, ContextType>;
  lastFetchedAt?: SubscriptionResolver<Maybe<ResolversTypes['Date']>, "lastFetchedAt", ParentType, ContextType>;
  mostRecentItemDate?: SubscriptionResolver<Maybe<ResolversTypes['Date']>, "mostRecentItemDate", ParentType, ContextType>;
  name?: SubscriptionResolver<ResolversTypes['String'], "name", ParentType, ContextType>;
  newsletterEmail?: SubscriptionResolver<Maybe<ResolversTypes['String']>, "newsletterEmail", ParentType, ContextType>;
  refreshedAt?: SubscriptionResolver<Maybe<ResolversTypes['Date']>, "refreshedAt", ParentType, ContextType>;
  status?: SubscriptionResolver<ResolversTypes['SubscriptionStatus'], "status", ParentType, ContextType>;
  type?: SubscriptionResolver<ResolversTypes['SubscriptionType'], "type", ParentType, ContextType>;
  unsubscribeHttpUrl?: SubscriptionResolver<Maybe<ResolversTypes['String']>, "unsubscribeHttpUrl", ParentType, ContextType>;
  unsubscribeMailTo?: SubscriptionResolver<Maybe<ResolversTypes['String']>, "unsubscribeMailTo", ParentType, ContextType>;
  updatedAt?: SubscriptionResolver<Maybe<ResolversTypes['Date']>, "updatedAt", ParentType, ContextType>;
  url?: SubscriptionResolver<Maybe<ResolversTypes['String']>, "url", ParentType, ContextType>;
};

export type SubscriptionsErrorResolvers<ContextType = ResolverContext, ParentType extends ResolversParentTypes['SubscriptionsError'] = ResolversParentTypes['SubscriptionsError']> = {
  errorCodes?: Resolver<Array<ResolversTypes['SubscriptionsErrorCode']>, ParentType, ContextType>;
  __isTypeOf?: IsTypeOfResolverFn<ParentType, ContextType>;
};

export type SubscriptionsResultResolvers<ContextType = ResolverContext, ParentType extends ResolversParentTypes['SubscriptionsResult'] = ResolversParentTypes['SubscriptionsResult']> = {
  __resolveType: TypeResolveFn<'SubscriptionsError' | 'SubscriptionsSuccess', ParentType, ContextType>;
};

export type SubscriptionsSuccessResolvers<ContextType = ResolverContext, ParentType extends ResolversParentTypes['SubscriptionsSuccess'] = ResolversParentTypes['SubscriptionsSuccess']> = {
  subscriptions?: Resolver<Array<ResolversTypes['Subscription']>, ParentType, ContextType>;
  __isTypeOf?: IsTypeOfResolverFn<ParentType, ContextType>;
};

export type SyncUpdatedItemEdgeResolvers<ContextType = ResolverContext, ParentType extends ResolversParentTypes['SyncUpdatedItemEdge'] = ResolversParentTypes['SyncUpdatedItemEdge']> = {
  cursor?: Resolver<ResolversTypes['String'], ParentType, ContextType>;
  itemID?: Resolver<ResolversTypes['ID'], ParentType, ContextType>;
  node?: Resolver<Maybe<ResolversTypes['SearchItem']>, ParentType, ContextType>;
  updateReason?: Resolver<ResolversTypes['UpdateReason'], ParentType, ContextType>;
  __isTypeOf?: IsTypeOfResolverFn<ParentType, ContextType>;
};

export type TypeaheadSearchErrorResolvers<ContextType = ResolverContext, ParentType extends ResolversParentTypes['TypeaheadSearchError'] = ResolversParentTypes['TypeaheadSearchError']> = {
  errorCodes?: Resolver<Array<ResolversTypes['TypeaheadSearchErrorCode']>, ParentType, ContextType>;
  __isTypeOf?: IsTypeOfResolverFn<ParentType, ContextType>;
};

export type TypeaheadSearchItemResolvers<ContextType = ResolverContext, ParentType extends ResolversParentTypes['TypeaheadSearchItem'] = ResolversParentTypes['TypeaheadSearchItem']> = {
  contentReader?: Resolver<ResolversTypes['ContentReader'], ParentType, ContextType>;
  id?: Resolver<ResolversTypes['ID'], ParentType, ContextType>;
  siteName?: Resolver<Maybe<ResolversTypes['String']>, ParentType, ContextType>;
  slug?: Resolver<ResolversTypes['String'], ParentType, ContextType>;
  title?: Resolver<ResolversTypes['String'], ParentType, ContextType>;
  __isTypeOf?: IsTypeOfResolverFn<ParentType, ContextType>;
};

export type TypeaheadSearchResultResolvers<ContextType = ResolverContext, ParentType extends ResolversParentTypes['TypeaheadSearchResult'] = ResolversParentTypes['TypeaheadSearchResult']> = {
  __resolveType: TypeResolveFn<'TypeaheadSearchError' | 'TypeaheadSearchSuccess', ParentType, ContextType>;
};

export type TypeaheadSearchSuccessResolvers<ContextType = ResolverContext, ParentType extends ResolversParentTypes['TypeaheadSearchSuccess'] = ResolversParentTypes['TypeaheadSearchSuccess']> = {
  items?: Resolver<Array<ResolversTypes['TypeaheadSearchItem']>, ParentType, ContextType>;
  __isTypeOf?: IsTypeOfResolverFn<ParentType, ContextType>;
};

export type UnsubscribeErrorResolvers<ContextType = ResolverContext, ParentType extends ResolversParentTypes['UnsubscribeError'] = ResolversParentTypes['UnsubscribeError']> = {
  errorCodes?: Resolver<Array<ResolversTypes['UnsubscribeErrorCode']>, ParentType, ContextType>;
  __isTypeOf?: IsTypeOfResolverFn<ParentType, ContextType>;
};

export type UnsubscribeResultResolvers<ContextType = ResolverContext, ParentType extends ResolversParentTypes['UnsubscribeResult'] = ResolversParentTypes['UnsubscribeResult']> = {
  __resolveType: TypeResolveFn<'UnsubscribeError' | 'UnsubscribeSuccess', ParentType, ContextType>;
};

export type UnsubscribeSuccessResolvers<ContextType = ResolverContext, ParentType extends ResolversParentTypes['UnsubscribeSuccess'] = ResolversParentTypes['UnsubscribeSuccess']> = {
  subscription?: Resolver<ResolversTypes['Subscription'], ParentType, ContextType>;
  __isTypeOf?: IsTypeOfResolverFn<ParentType, ContextType>;
};

export type UpdateEmailErrorResolvers<ContextType = ResolverContext, ParentType extends ResolversParentTypes['UpdateEmailError'] = ResolversParentTypes['UpdateEmailError']> = {
  errorCodes?: Resolver<Array<ResolversTypes['UpdateEmailErrorCode']>, ParentType, ContextType>;
  __isTypeOf?: IsTypeOfResolverFn<ParentType, ContextType>;
};

export type UpdateEmailResultResolvers<ContextType = ResolverContext, ParentType extends ResolversParentTypes['UpdateEmailResult'] = ResolversParentTypes['UpdateEmailResult']> = {
  __resolveType: TypeResolveFn<'UpdateEmailError' | 'UpdateEmailSuccess', ParentType, ContextType>;
};

export type UpdateEmailSuccessResolvers<ContextType = ResolverContext, ParentType extends ResolversParentTypes['UpdateEmailSuccess'] = ResolversParentTypes['UpdateEmailSuccess']> = {
  email?: Resolver<ResolversTypes['String'], ParentType, ContextType>;
  verificationEmailSent?: Resolver<Maybe<ResolversTypes['Boolean']>, ParentType, ContextType>;
  __isTypeOf?: IsTypeOfResolverFn<ParentType, ContextType>;
};

export type UpdateFilterErrorResolvers<ContextType = ResolverContext, ParentType extends ResolversParentTypes['UpdateFilterError'] = ResolversParentTypes['UpdateFilterError']> = {
  errorCodes?: Resolver<Array<ResolversTypes['UpdateFilterErrorCode']>, ParentType, ContextType>;
  __isTypeOf?: IsTypeOfResolverFn<ParentType, ContextType>;
};

export type UpdateFilterResultResolvers<ContextType = ResolverContext, ParentType extends ResolversParentTypes['UpdateFilterResult'] = ResolversParentTypes['UpdateFilterResult']> = {
  __resolveType: TypeResolveFn<'UpdateFilterError' | 'UpdateFilterSuccess', ParentType, ContextType>;
};

export type UpdateFilterSuccessResolvers<ContextType = ResolverContext, ParentType extends ResolversParentTypes['UpdateFilterSuccess'] = ResolversParentTypes['UpdateFilterSuccess']> = {
  filter?: Resolver<ResolversTypes['Filter'], ParentType, ContextType>;
  __isTypeOf?: IsTypeOfResolverFn<ParentType, ContextType>;
};

export type UpdateHighlightErrorResolvers<ContextType = ResolverContext, ParentType extends ResolversParentTypes['UpdateHighlightError'] = ResolversParentTypes['UpdateHighlightError']> = {
  errorCodes?: Resolver<Array<ResolversTypes['UpdateHighlightErrorCode']>, ParentType, ContextType>;
  __isTypeOf?: IsTypeOfResolverFn<ParentType, ContextType>;
};

export type UpdateHighlightReplyErrorResolvers<ContextType = ResolverContext, ParentType extends ResolversParentTypes['UpdateHighlightReplyError'] = ResolversParentTypes['UpdateHighlightReplyError']> = {
  errorCodes?: Resolver<Array<ResolversTypes['UpdateHighlightReplyErrorCode']>, ParentType, ContextType>;
  __isTypeOf?: IsTypeOfResolverFn<ParentType, ContextType>;
};

export type UpdateHighlightReplyResultResolvers<ContextType = ResolverContext, ParentType extends ResolversParentTypes['UpdateHighlightReplyResult'] = ResolversParentTypes['UpdateHighlightReplyResult']> = {
  __resolveType: TypeResolveFn<'UpdateHighlightReplyError' | 'UpdateHighlightReplySuccess', ParentType, ContextType>;
};

export type UpdateHighlightReplySuccessResolvers<ContextType = ResolverContext, ParentType extends ResolversParentTypes['UpdateHighlightReplySuccess'] = ResolversParentTypes['UpdateHighlightReplySuccess']> = {
  highlightReply?: Resolver<ResolversTypes['HighlightReply'], ParentType, ContextType>;
  __isTypeOf?: IsTypeOfResolverFn<ParentType, ContextType>;
};

export type UpdateHighlightResultResolvers<ContextType = ResolverContext, ParentType extends ResolversParentTypes['UpdateHighlightResult'] = ResolversParentTypes['UpdateHighlightResult']> = {
  __resolveType: TypeResolveFn<'UpdateHighlightError' | 'UpdateHighlightSuccess', ParentType, ContextType>;
};

export type UpdateHighlightSuccessResolvers<ContextType = ResolverContext, ParentType extends ResolversParentTypes['UpdateHighlightSuccess'] = ResolversParentTypes['UpdateHighlightSuccess']> = {
  highlight?: Resolver<ResolversTypes['Highlight'], ParentType, ContextType>;
  __isTypeOf?: IsTypeOfResolverFn<ParentType, ContextType>;
};

export type UpdateLabelErrorResolvers<ContextType = ResolverContext, ParentType extends ResolversParentTypes['UpdateLabelError'] = ResolversParentTypes['UpdateLabelError']> = {
  errorCodes?: Resolver<Array<ResolversTypes['UpdateLabelErrorCode']>, ParentType, ContextType>;
  __isTypeOf?: IsTypeOfResolverFn<ParentType, ContextType>;
};

export type UpdateLabelResultResolvers<ContextType = ResolverContext, ParentType extends ResolversParentTypes['UpdateLabelResult'] = ResolversParentTypes['UpdateLabelResult']> = {
  __resolveType: TypeResolveFn<'UpdateLabelError' | 'UpdateLabelSuccess', ParentType, ContextType>;
};

export type UpdateLabelSuccessResolvers<ContextType = ResolverContext, ParentType extends ResolversParentTypes['UpdateLabelSuccess'] = ResolversParentTypes['UpdateLabelSuccess']> = {
  label?: Resolver<ResolversTypes['Label'], ParentType, ContextType>;
  __isTypeOf?: IsTypeOfResolverFn<ParentType, ContextType>;
};

export type UpdateLinkShareInfoErrorResolvers<ContextType = ResolverContext, ParentType extends ResolversParentTypes['UpdateLinkShareInfoError'] = ResolversParentTypes['UpdateLinkShareInfoError']> = {
  errorCodes?: Resolver<Array<ResolversTypes['UpdateLinkShareInfoErrorCode']>, ParentType, ContextType>;
  __isTypeOf?: IsTypeOfResolverFn<ParentType, ContextType>;
};

export type UpdateLinkShareInfoResultResolvers<ContextType = ResolverContext, ParentType extends ResolversParentTypes['UpdateLinkShareInfoResult'] = ResolversParentTypes['UpdateLinkShareInfoResult']> = {
  __resolveType: TypeResolveFn<'UpdateLinkShareInfoError' | 'UpdateLinkShareInfoSuccess', ParentType, ContextType>;
};

export type UpdateLinkShareInfoSuccessResolvers<ContextType = ResolverContext, ParentType extends ResolversParentTypes['UpdateLinkShareInfoSuccess'] = ResolversParentTypes['UpdateLinkShareInfoSuccess']> = {
  message?: Resolver<ResolversTypes['String'], ParentType, ContextType>;
  __isTypeOf?: IsTypeOfResolverFn<ParentType, ContextType>;
};

export type UpdateNewsletterEmailErrorResolvers<ContextType = ResolverContext, ParentType extends ResolversParentTypes['UpdateNewsletterEmailError'] = ResolversParentTypes['UpdateNewsletterEmailError']> = {
  errorCodes?: Resolver<Array<ResolversTypes['UpdateNewsletterEmailErrorCode']>, ParentType, ContextType>;
  __isTypeOf?: IsTypeOfResolverFn<ParentType, ContextType>;
};

export type UpdateNewsletterEmailResultResolvers<ContextType = ResolverContext, ParentType extends ResolversParentTypes['UpdateNewsletterEmailResult'] = ResolversParentTypes['UpdateNewsletterEmailResult']> = {
  __resolveType: TypeResolveFn<'UpdateNewsletterEmailError' | 'UpdateNewsletterEmailSuccess', ParentType, ContextType>;
};

export type UpdateNewsletterEmailSuccessResolvers<ContextType = ResolverContext, ParentType extends ResolversParentTypes['UpdateNewsletterEmailSuccess'] = ResolversParentTypes['UpdateNewsletterEmailSuccess']> = {
  newsletterEmail?: Resolver<ResolversTypes['NewsletterEmail'], ParentType, ContextType>;
  __isTypeOf?: IsTypeOfResolverFn<ParentType, ContextType>;
};

export type UpdatePageErrorResolvers<ContextType = ResolverContext, ParentType extends ResolversParentTypes['UpdatePageError'] = ResolversParentTypes['UpdatePageError']> = {
  errorCodes?: Resolver<Array<ResolversTypes['UpdatePageErrorCode']>, ParentType, ContextType>;
  __isTypeOf?: IsTypeOfResolverFn<ParentType, ContextType>;
};

export type UpdatePageResultResolvers<ContextType = ResolverContext, ParentType extends ResolversParentTypes['UpdatePageResult'] = ResolversParentTypes['UpdatePageResult']> = {
  __resolveType: TypeResolveFn<'UpdatePageError' | 'UpdatePageSuccess', ParentType, ContextType>;
};

export type UpdatePageSuccessResolvers<ContextType = ResolverContext, ParentType extends ResolversParentTypes['UpdatePageSuccess'] = ResolversParentTypes['UpdatePageSuccess']> = {
  updatedPage?: Resolver<ResolversTypes['Article'], ParentType, ContextType>;
  __isTypeOf?: IsTypeOfResolverFn<ParentType, ContextType>;
};

export type UpdateReminderErrorResolvers<ContextType = ResolverContext, ParentType extends ResolversParentTypes['UpdateReminderError'] = ResolversParentTypes['UpdateReminderError']> = {
  errorCodes?: Resolver<Array<ResolversTypes['UpdateReminderErrorCode']>, ParentType, ContextType>;
  __isTypeOf?: IsTypeOfResolverFn<ParentType, ContextType>;
};

export type UpdateReminderResultResolvers<ContextType = ResolverContext, ParentType extends ResolversParentTypes['UpdateReminderResult'] = ResolversParentTypes['UpdateReminderResult']> = {
  __resolveType: TypeResolveFn<'UpdateReminderError' | 'UpdateReminderSuccess', ParentType, ContextType>;
};

export type UpdateReminderSuccessResolvers<ContextType = ResolverContext, ParentType extends ResolversParentTypes['UpdateReminderSuccess'] = ResolversParentTypes['UpdateReminderSuccess']> = {
  reminder?: Resolver<ResolversTypes['Reminder'], ParentType, ContextType>;
  __isTypeOf?: IsTypeOfResolverFn<ParentType, ContextType>;
};

export type UpdateSharedCommentErrorResolvers<ContextType = ResolverContext, ParentType extends ResolversParentTypes['UpdateSharedCommentError'] = ResolversParentTypes['UpdateSharedCommentError']> = {
  errorCodes?: Resolver<Array<ResolversTypes['UpdateSharedCommentErrorCode']>, ParentType, ContextType>;
  __isTypeOf?: IsTypeOfResolverFn<ParentType, ContextType>;
};

export type UpdateSharedCommentResultResolvers<ContextType = ResolverContext, ParentType extends ResolversParentTypes['UpdateSharedCommentResult'] = ResolversParentTypes['UpdateSharedCommentResult']> = {
  __resolveType: TypeResolveFn<'UpdateSharedCommentError' | 'UpdateSharedCommentSuccess', ParentType, ContextType>;
};

export type UpdateSharedCommentSuccessResolvers<ContextType = ResolverContext, ParentType extends ResolversParentTypes['UpdateSharedCommentSuccess'] = ResolversParentTypes['UpdateSharedCommentSuccess']> = {
  articleID?: Resolver<ResolversTypes['ID'], ParentType, ContextType>;
  sharedComment?: Resolver<ResolversTypes['String'], ParentType, ContextType>;
  __isTypeOf?: IsTypeOfResolverFn<ParentType, ContextType>;
};

export type UpdateSubscriptionErrorResolvers<ContextType = ResolverContext, ParentType extends ResolversParentTypes['UpdateSubscriptionError'] = ResolversParentTypes['UpdateSubscriptionError']> = {
  errorCodes?: Resolver<Array<ResolversTypes['UpdateSubscriptionErrorCode']>, ParentType, ContextType>;
  __isTypeOf?: IsTypeOfResolverFn<ParentType, ContextType>;
};

export type UpdateSubscriptionResultResolvers<ContextType = ResolverContext, ParentType extends ResolversParentTypes['UpdateSubscriptionResult'] = ResolversParentTypes['UpdateSubscriptionResult']> = {
  __resolveType: TypeResolveFn<'UpdateSubscriptionError' | 'UpdateSubscriptionSuccess', ParentType, ContextType>;
};

export type UpdateSubscriptionSuccessResolvers<ContextType = ResolverContext, ParentType extends ResolversParentTypes['UpdateSubscriptionSuccess'] = ResolversParentTypes['UpdateSubscriptionSuccess']> = {
  subscription?: Resolver<ResolversTypes['Subscription'], ParentType, ContextType>;
  __isTypeOf?: IsTypeOfResolverFn<ParentType, ContextType>;
};

export type UpdateUserErrorResolvers<ContextType = ResolverContext, ParentType extends ResolversParentTypes['UpdateUserError'] = ResolversParentTypes['UpdateUserError']> = {
  errorCodes?: Resolver<Array<ResolversTypes['UpdateUserErrorCode']>, ParentType, ContextType>;
  __isTypeOf?: IsTypeOfResolverFn<ParentType, ContextType>;
};

export type UpdateUserProfileErrorResolvers<ContextType = ResolverContext, ParentType extends ResolversParentTypes['UpdateUserProfileError'] = ResolversParentTypes['UpdateUserProfileError']> = {
  errorCodes?: Resolver<Array<ResolversTypes['UpdateUserProfileErrorCode']>, ParentType, ContextType>;
  __isTypeOf?: IsTypeOfResolverFn<ParentType, ContextType>;
};

export type UpdateUserProfileResultResolvers<ContextType = ResolverContext, ParentType extends ResolversParentTypes['UpdateUserProfileResult'] = ResolversParentTypes['UpdateUserProfileResult']> = {
  __resolveType: TypeResolveFn<'UpdateUserProfileError' | 'UpdateUserProfileSuccess', ParentType, ContextType>;
};

export type UpdateUserProfileSuccessResolvers<ContextType = ResolverContext, ParentType extends ResolversParentTypes['UpdateUserProfileSuccess'] = ResolversParentTypes['UpdateUserProfileSuccess']> = {
  user?: Resolver<ResolversTypes['User'], ParentType, ContextType>;
  __isTypeOf?: IsTypeOfResolverFn<ParentType, ContextType>;
};

export type UpdateUserResultResolvers<ContextType = ResolverContext, ParentType extends ResolversParentTypes['UpdateUserResult'] = ResolversParentTypes['UpdateUserResult']> = {
  __resolveType: TypeResolveFn<'UpdateUserError' | 'UpdateUserSuccess', ParentType, ContextType>;
};

export type UpdateUserSuccessResolvers<ContextType = ResolverContext, ParentType extends ResolversParentTypes['UpdateUserSuccess'] = ResolversParentTypes['UpdateUserSuccess']> = {
  user?: Resolver<ResolversTypes['User'], ParentType, ContextType>;
  __isTypeOf?: IsTypeOfResolverFn<ParentType, ContextType>;
};

export type UpdatesSinceErrorResolvers<ContextType = ResolverContext, ParentType extends ResolversParentTypes['UpdatesSinceError'] = ResolversParentTypes['UpdatesSinceError']> = {
  errorCodes?: Resolver<Array<ResolversTypes['UpdatesSinceErrorCode']>, ParentType, ContextType>;
  __isTypeOf?: IsTypeOfResolverFn<ParentType, ContextType>;
};

export type UpdatesSinceResultResolvers<ContextType = ResolverContext, ParentType extends ResolversParentTypes['UpdatesSinceResult'] = ResolversParentTypes['UpdatesSinceResult']> = {
  __resolveType: TypeResolveFn<'UpdatesSinceError' | 'UpdatesSinceSuccess', ParentType, ContextType>;
};

export type UpdatesSinceSuccessResolvers<ContextType = ResolverContext, ParentType extends ResolversParentTypes['UpdatesSinceSuccess'] = ResolversParentTypes['UpdatesSinceSuccess']> = {
  edges?: Resolver<Array<ResolversTypes['SyncUpdatedItemEdge']>, ParentType, ContextType>;
  pageInfo?: Resolver<ResolversTypes['PageInfo'], ParentType, ContextType>;
  __isTypeOf?: IsTypeOfResolverFn<ParentType, ContextType>;
};

export type UploadFileRequestErrorResolvers<ContextType = ResolverContext, ParentType extends ResolversParentTypes['UploadFileRequestError'] = ResolversParentTypes['UploadFileRequestError']> = {
  errorCodes?: Resolver<Array<ResolversTypes['UploadFileRequestErrorCode']>, ParentType, ContextType>;
  __isTypeOf?: IsTypeOfResolverFn<ParentType, ContextType>;
};

export type UploadFileRequestResultResolvers<ContextType = ResolverContext, ParentType extends ResolversParentTypes['UploadFileRequestResult'] = ResolversParentTypes['UploadFileRequestResult']> = {
  __resolveType: TypeResolveFn<'UploadFileRequestError' | 'UploadFileRequestSuccess', ParentType, ContextType>;
};

export type UploadFileRequestSuccessResolvers<ContextType = ResolverContext, ParentType extends ResolversParentTypes['UploadFileRequestSuccess'] = ResolversParentTypes['UploadFileRequestSuccess']> = {
  createdPageId?: Resolver<Maybe<ResolversTypes['String']>, ParentType, ContextType>;
  id?: Resolver<ResolversTypes['ID'], ParentType, ContextType>;
  uploadFileId?: Resolver<Maybe<ResolversTypes['ID']>, ParentType, ContextType>;
  uploadSignedUrl?: Resolver<Maybe<ResolversTypes['String']>, ParentType, ContextType>;
  __isTypeOf?: IsTypeOfResolverFn<ParentType, ContextType>;
};

export type UploadImportFileErrorResolvers<ContextType = ResolverContext, ParentType extends ResolversParentTypes['UploadImportFileError'] = ResolversParentTypes['UploadImportFileError']> = {
  errorCodes?: Resolver<Array<ResolversTypes['UploadImportFileErrorCode']>, ParentType, ContextType>;
  __isTypeOf?: IsTypeOfResolverFn<ParentType, ContextType>;
};

export type UploadImportFileResultResolvers<ContextType = ResolverContext, ParentType extends ResolversParentTypes['UploadImportFileResult'] = ResolversParentTypes['UploadImportFileResult']> = {
  __resolveType: TypeResolveFn<'UploadImportFileError' | 'UploadImportFileSuccess', ParentType, ContextType>;
};

export type UploadImportFileSuccessResolvers<ContextType = ResolverContext, ParentType extends ResolversParentTypes['UploadImportFileSuccess'] = ResolversParentTypes['UploadImportFileSuccess']> = {
  uploadSignedUrl?: Resolver<Maybe<ResolversTypes['String']>, ParentType, ContextType>;
  __isTypeOf?: IsTypeOfResolverFn<ParentType, ContextType>;
};

export type UserResolvers<ContextType = ResolverContext, ParentType extends ResolversParentTypes['User'] = ResolversParentTypes['User']> = {
  email?: Resolver<Maybe<ResolversTypes['String']>, ParentType, ContextType>;
  features?: Resolver<Maybe<Array<Maybe<ResolversTypes['String']>>>, ParentType, ContextType>;
  followersCount?: Resolver<Maybe<ResolversTypes['Int']>, ParentType, ContextType>;
  friendsCount?: Resolver<Maybe<ResolversTypes['Int']>, ParentType, ContextType>;
  id?: Resolver<ResolversTypes['ID'], ParentType, ContextType>;
  intercomHash?: Resolver<Maybe<ResolversTypes['String']>, ParentType, ContextType>;
  isFriend?: Resolver<Maybe<ResolversTypes['Boolean']>, ParentType, ContextType>;
  isFullUser?: Resolver<Maybe<ResolversTypes['Boolean']>, ParentType, ContextType>;
  name?: Resolver<ResolversTypes['String'], ParentType, ContextType>;
  picture?: Resolver<Maybe<ResolversTypes['String']>, ParentType, ContextType>;
  profile?: Resolver<ResolversTypes['Profile'], ParentType, ContextType>;
  sharedArticles?: Resolver<Array<ResolversTypes['FeedArticle']>, ParentType, ContextType>;
  sharedArticlesCount?: Resolver<Maybe<ResolversTypes['Int']>, ParentType, ContextType>;
  sharedHighlightsCount?: Resolver<Maybe<ResolversTypes['Int']>, ParentType, ContextType>;
  sharedNotesCount?: Resolver<Maybe<ResolversTypes['Int']>, ParentType, ContextType>;
  source?: Resolver<Maybe<ResolversTypes['String']>, ParentType, ContextType>;
  viewerIsFollowing?: Resolver<Maybe<ResolversTypes['Boolean']>, ParentType, ContextType>;
  __isTypeOf?: IsTypeOfResolverFn<ParentType, ContextType>;
};

export type UserErrorResolvers<ContextType = ResolverContext, ParentType extends ResolversParentTypes['UserError'] = ResolversParentTypes['UserError']> = {
  errorCodes?: Resolver<Array<ResolversTypes['UserErrorCode']>, ParentType, ContextType>;
  __isTypeOf?: IsTypeOfResolverFn<ParentType, ContextType>;
};

export type UserPersonalizationResolvers<ContextType = ResolverContext, ParentType extends ResolversParentTypes['UserPersonalization'] = ResolversParentTypes['UserPersonalization']> = {
  fields?: Resolver<Maybe<ResolversTypes['JSON']>, ParentType, ContextType>;
  fontFamily?: Resolver<Maybe<ResolversTypes['String']>, ParentType, ContextType>;
  fontSize?: Resolver<Maybe<ResolversTypes['Int']>, ParentType, ContextType>;
  id?: Resolver<Maybe<ResolversTypes['ID']>, ParentType, ContextType>;
  libraryLayoutType?: Resolver<Maybe<ResolversTypes['String']>, ParentType, ContextType>;
  librarySortOrder?: Resolver<Maybe<ResolversTypes['SortOrder']>, ParentType, ContextType>;
  margin?: Resolver<Maybe<ResolversTypes['Int']>, ParentType, ContextType>;
  speechRate?: Resolver<Maybe<ResolversTypes['String']>, ParentType, ContextType>;
  speechSecondaryVoice?: Resolver<Maybe<ResolversTypes['String']>, ParentType, ContextType>;
  speechVoice?: Resolver<Maybe<ResolversTypes['String']>, ParentType, ContextType>;
  speechVolume?: Resolver<Maybe<ResolversTypes['String']>, ParentType, ContextType>;
  theme?: Resolver<Maybe<ResolversTypes['String']>, ParentType, ContextType>;
  __isTypeOf?: IsTypeOfResolverFn<ParentType, ContextType>;
};

export type UserResultResolvers<ContextType = ResolverContext, ParentType extends ResolversParentTypes['UserResult'] = ResolversParentTypes['UserResult']> = {
  __resolveType: TypeResolveFn<'UserError' | 'UserSuccess', ParentType, ContextType>;
};

export type UserSuccessResolvers<ContextType = ResolverContext, ParentType extends ResolversParentTypes['UserSuccess'] = ResolversParentTypes['UserSuccess']> = {
  user?: Resolver<ResolversTypes['User'], ParentType, ContextType>;
  __isTypeOf?: IsTypeOfResolverFn<ParentType, ContextType>;
};

export type UsersErrorResolvers<ContextType = ResolverContext, ParentType extends ResolversParentTypes['UsersError'] = ResolversParentTypes['UsersError']> = {
  errorCodes?: Resolver<Array<ResolversTypes['UsersErrorCode']>, ParentType, ContextType>;
  __isTypeOf?: IsTypeOfResolverFn<ParentType, ContextType>;
};

export type UsersResultResolvers<ContextType = ResolverContext, ParentType extends ResolversParentTypes['UsersResult'] = ResolversParentTypes['UsersResult']> = {
  __resolveType: TypeResolveFn<'UsersError' | 'UsersSuccess', ParentType, ContextType>;
};

export type UsersSuccessResolvers<ContextType = ResolverContext, ParentType extends ResolversParentTypes['UsersSuccess'] = ResolversParentTypes['UsersSuccess']> = {
  users?: Resolver<Array<ResolversTypes['User']>, ParentType, ContextType>;
  __isTypeOf?: IsTypeOfResolverFn<ParentType, ContextType>;
};

export type WebhookResolvers<ContextType = ResolverContext, ParentType extends ResolversParentTypes['Webhook'] = ResolversParentTypes['Webhook']> = {
  contentType?: Resolver<ResolversTypes['String'], ParentType, ContextType>;
  createdAt?: Resolver<ResolversTypes['Date'], ParentType, ContextType>;
  enabled?: Resolver<ResolversTypes['Boolean'], ParentType, ContextType>;
  eventTypes?: Resolver<Array<ResolversTypes['WebhookEvent']>, ParentType, ContextType>;
  id?: Resolver<ResolversTypes['ID'], ParentType, ContextType>;
  method?: Resolver<ResolversTypes['String'], ParentType, ContextType>;
  updatedAt?: Resolver<Maybe<ResolversTypes['Date']>, ParentType, ContextType>;
  url?: Resolver<ResolversTypes['String'], ParentType, ContextType>;
  __isTypeOf?: IsTypeOfResolverFn<ParentType, ContextType>;
};

export type WebhookErrorResolvers<ContextType = ResolverContext, ParentType extends ResolversParentTypes['WebhookError'] = ResolversParentTypes['WebhookError']> = {
  errorCodes?: Resolver<Array<ResolversTypes['WebhookErrorCode']>, ParentType, ContextType>;
  __isTypeOf?: IsTypeOfResolverFn<ParentType, ContextType>;
};

export type WebhookResultResolvers<ContextType = ResolverContext, ParentType extends ResolversParentTypes['WebhookResult'] = ResolversParentTypes['WebhookResult']> = {
  __resolveType: TypeResolveFn<'WebhookError' | 'WebhookSuccess', ParentType, ContextType>;
};

export type WebhookSuccessResolvers<ContextType = ResolverContext, ParentType extends ResolversParentTypes['WebhookSuccess'] = ResolversParentTypes['WebhookSuccess']> = {
  webhook?: Resolver<ResolversTypes['Webhook'], ParentType, ContextType>;
  __isTypeOf?: IsTypeOfResolverFn<ParentType, ContextType>;
};

export type WebhooksErrorResolvers<ContextType = ResolverContext, ParentType extends ResolversParentTypes['WebhooksError'] = ResolversParentTypes['WebhooksError']> = {
  errorCodes?: Resolver<Array<ResolversTypes['WebhooksErrorCode']>, ParentType, ContextType>;
  __isTypeOf?: IsTypeOfResolverFn<ParentType, ContextType>;
};

export type WebhooksResultResolvers<ContextType = ResolverContext, ParentType extends ResolversParentTypes['WebhooksResult'] = ResolversParentTypes['WebhooksResult']> = {
  __resolveType: TypeResolveFn<'WebhooksError' | 'WebhooksSuccess', ParentType, ContextType>;
};

export type WebhooksSuccessResolvers<ContextType = ResolverContext, ParentType extends ResolversParentTypes['WebhooksSuccess'] = ResolversParentTypes['WebhooksSuccess']> = {
  webhooks?: Resolver<Array<ResolversTypes['Webhook']>, ParentType, ContextType>;
  __isTypeOf?: IsTypeOfResolverFn<ParentType, ContextType>;
};

export type Resolvers<ContextType = ResolverContext> = {
  AddDiscoverFeedError?: AddDiscoverFeedErrorResolvers<ContextType>;
  AddDiscoverFeedResult?: AddDiscoverFeedResultResolvers<ContextType>;
  AddDiscoverFeedSuccess?: AddDiscoverFeedSuccessResolvers<ContextType>;
  AddPopularReadError?: AddPopularReadErrorResolvers<ContextType>;
  AddPopularReadResult?: AddPopularReadResultResolvers<ContextType>;
  AddPopularReadSuccess?: AddPopularReadSuccessResolvers<ContextType>;
  ApiKey?: ApiKeyResolvers<ContextType>;
  ApiKeysError?: ApiKeysErrorResolvers<ContextType>;
  ApiKeysResult?: ApiKeysResultResolvers<ContextType>;
  ApiKeysSuccess?: ApiKeysSuccessResolvers<ContextType>;
  ArchiveLinkError?: ArchiveLinkErrorResolvers<ContextType>;
  ArchiveLinkResult?: ArchiveLinkResultResolvers<ContextType>;
  ArchiveLinkSuccess?: ArchiveLinkSuccessResolvers<ContextType>;
  Article?: ArticleResolvers<ContextType>;
  ArticleEdge?: ArticleEdgeResolvers<ContextType>;
  ArticleError?: ArticleErrorResolvers<ContextType>;
  ArticleResult?: ArticleResultResolvers<ContextType>;
  ArticleSavingRequest?: ArticleSavingRequestResolvers<ContextType>;
  ArticleSavingRequestError?: ArticleSavingRequestErrorResolvers<ContextType>;
  ArticleSavingRequestResult?: ArticleSavingRequestResultResolvers<ContextType>;
  ArticleSavingRequestSuccess?: ArticleSavingRequestSuccessResolvers<ContextType>;
  ArticleSuccess?: ArticleSuccessResolvers<ContextType>;
  ArticlesError?: ArticlesErrorResolvers<ContextType>;
  ArticlesResult?: ArticlesResultResolvers<ContextType>;
  ArticlesSuccess?: ArticlesSuccessResolvers<ContextType>;
  BulkActionError?: BulkActionErrorResolvers<ContextType>;
  BulkActionResult?: BulkActionResultResolvers<ContextType>;
  BulkActionSuccess?: BulkActionSuccessResolvers<ContextType>;
  CreateArticleError?: CreateArticleErrorResolvers<ContextType>;
  CreateArticleResult?: CreateArticleResultResolvers<ContextType>;
  CreateArticleSavingRequestError?: CreateArticleSavingRequestErrorResolvers<ContextType>;
  CreateArticleSavingRequestResult?: CreateArticleSavingRequestResultResolvers<ContextType>;
  CreateArticleSavingRequestSuccess?: CreateArticleSavingRequestSuccessResolvers<ContextType>;
  CreateArticleSuccess?: CreateArticleSuccessResolvers<ContextType>;
  CreateGroupError?: CreateGroupErrorResolvers<ContextType>;
  CreateGroupResult?: CreateGroupResultResolvers<ContextType>;
  CreateGroupSuccess?: CreateGroupSuccessResolvers<ContextType>;
  CreateHighlightError?: CreateHighlightErrorResolvers<ContextType>;
  CreateHighlightReplyError?: CreateHighlightReplyErrorResolvers<ContextType>;
  CreateHighlightReplyResult?: CreateHighlightReplyResultResolvers<ContextType>;
  CreateHighlightReplySuccess?: CreateHighlightReplySuccessResolvers<ContextType>;
  CreateHighlightResult?: CreateHighlightResultResolvers<ContextType>;
  CreateHighlightSuccess?: CreateHighlightSuccessResolvers<ContextType>;
  CreateLabelError?: CreateLabelErrorResolvers<ContextType>;
  CreateLabelResult?: CreateLabelResultResolvers<ContextType>;
  CreateLabelSuccess?: CreateLabelSuccessResolvers<ContextType>;
  CreateNewsletterEmailError?: CreateNewsletterEmailErrorResolvers<ContextType>;
  CreateNewsletterEmailResult?: CreateNewsletterEmailResultResolvers<ContextType>;
  CreateNewsletterEmailSuccess?: CreateNewsletterEmailSuccessResolvers<ContextType>;
  CreateReactionError?: CreateReactionErrorResolvers<ContextType>;
  CreateReactionResult?: CreateReactionResultResolvers<ContextType>;
  CreateReactionSuccess?: CreateReactionSuccessResolvers<ContextType>;
  CreateReminderError?: CreateReminderErrorResolvers<ContextType>;
  CreateReminderResult?: CreateReminderResultResolvers<ContextType>;
  CreateReminderSuccess?: CreateReminderSuccessResolvers<ContextType>;
  Date?: GraphQLScalarType;
  DeleteAccountError?: DeleteAccountErrorResolvers<ContextType>;
  DeleteAccountResult?: DeleteAccountResultResolvers<ContextType>;
  DeleteAccountSuccess?: DeleteAccountSuccessResolvers<ContextType>;
  DeleteDiscoverArticleError?: DeleteDiscoverArticleErrorResolvers<ContextType>;
  DeleteDiscoverArticleResult?: DeleteDiscoverArticleResultResolvers<ContextType>;
  DeleteDiscoverArticleSuccess?: DeleteDiscoverArticleSuccessResolvers<ContextType>;
  DeleteDiscoverFeedError?: DeleteDiscoverFeedErrorResolvers<ContextType>;
  DeleteDiscoverFeedResult?: DeleteDiscoverFeedResultResolvers<ContextType>;
  DeleteDiscoverFeedSuccess?: DeleteDiscoverFeedSuccessResolvers<ContextType>;
  DeleteFilterError?: DeleteFilterErrorResolvers<ContextType>;
  DeleteFilterResult?: DeleteFilterResultResolvers<ContextType>;
  DeleteFilterSuccess?: DeleteFilterSuccessResolvers<ContextType>;
  DeleteHighlightError?: DeleteHighlightErrorResolvers<ContextType>;
  DeleteHighlightReplyError?: DeleteHighlightReplyErrorResolvers<ContextType>;
  DeleteHighlightReplyResult?: DeleteHighlightReplyResultResolvers<ContextType>;
  DeleteHighlightReplySuccess?: DeleteHighlightReplySuccessResolvers<ContextType>;
  DeleteHighlightResult?: DeleteHighlightResultResolvers<ContextType>;
  DeleteHighlightSuccess?: DeleteHighlightSuccessResolvers<ContextType>;
  DeleteIntegrationError?: DeleteIntegrationErrorResolvers<ContextType>;
  DeleteIntegrationResult?: DeleteIntegrationResultResolvers<ContextType>;
  DeleteIntegrationSuccess?: DeleteIntegrationSuccessResolvers<ContextType>;
  DeleteLabelError?: DeleteLabelErrorResolvers<ContextType>;
  DeleteLabelResult?: DeleteLabelResultResolvers<ContextType>;
  DeleteLabelSuccess?: DeleteLabelSuccessResolvers<ContextType>;
  DeleteNewsletterEmailError?: DeleteNewsletterEmailErrorResolvers<ContextType>;
  DeleteNewsletterEmailResult?: DeleteNewsletterEmailResultResolvers<ContextType>;
  DeleteNewsletterEmailSuccess?: DeleteNewsletterEmailSuccessResolvers<ContextType>;
  DeleteReactionError?: DeleteReactionErrorResolvers<ContextType>;
  DeleteReactionResult?: DeleteReactionResultResolvers<ContextType>;
  DeleteReactionSuccess?: DeleteReactionSuccessResolvers<ContextType>;
  DeleteReminderError?: DeleteReminderErrorResolvers<ContextType>;
  DeleteReminderResult?: DeleteReminderResultResolvers<ContextType>;
  DeleteReminderSuccess?: DeleteReminderSuccessResolvers<ContextType>;
  DeleteRuleError?: DeleteRuleErrorResolvers<ContextType>;
  DeleteRuleResult?: DeleteRuleResultResolvers<ContextType>;
  DeleteRuleSuccess?: DeleteRuleSuccessResolvers<ContextType>;
  DeleteWebhookError?: DeleteWebhookErrorResolvers<ContextType>;
  DeleteWebhookResult?: DeleteWebhookResultResolvers<ContextType>;
  DeleteWebhookSuccess?: DeleteWebhookSuccessResolvers<ContextType>;
  DeviceToken?: DeviceTokenResolvers<ContextType>;
  DeviceTokensError?: DeviceTokensErrorResolvers<ContextType>;
  DeviceTokensResult?: DeviceTokensResultResolvers<ContextType>;
  DeviceTokensSuccess?: DeviceTokensSuccessResolvers<ContextType>;
  DiscoverFeed?: DiscoverFeedResolvers<ContextType>;
  DiscoverFeedArticle?: DiscoverFeedArticleResolvers<ContextType>;
  DiscoverFeedError?: DiscoverFeedErrorResolvers<ContextType>;
  DiscoverFeedResult?: DiscoverFeedResultResolvers<ContextType>;
  DiscoverFeedSuccess?: DiscoverFeedSuccessResolvers<ContextType>;
  DiscoverTopic?: DiscoverTopicResolvers<ContextType>;
  EditDiscoverFeedError?: EditDiscoverFeedErrorResolvers<ContextType>;
  EditDiscoverFeedResult?: EditDiscoverFeedResultResolvers<ContextType>;
  EditDiscoverFeedSuccess?: EditDiscoverFeedSuccessResolvers<ContextType>;
  EmptyTrashError?: EmptyTrashErrorResolvers<ContextType>;
  EmptyTrashResult?: EmptyTrashResultResolvers<ContextType>;
  EmptyTrashSuccess?: EmptyTrashSuccessResolvers<ContextType>;
  Feature?: FeatureResolvers<ContextType>;
  Feed?: FeedResolvers<ContextType>;
  FeedArticle?: FeedArticleResolvers<ContextType>;
  FeedArticleEdge?: FeedArticleEdgeResolvers<ContextType>;
  FeedArticlesError?: FeedArticlesErrorResolvers<ContextType>;
  FeedArticlesResult?: FeedArticlesResultResolvers<ContextType>;
  FeedArticlesSuccess?: FeedArticlesSuccessResolvers<ContextType>;
  FeedEdge?: FeedEdgeResolvers<ContextType>;
  FeedsError?: FeedsErrorResolvers<ContextType>;
  FeedsResult?: FeedsResultResolvers<ContextType>;
  FeedsSuccess?: FeedsSuccessResolvers<ContextType>;
  FetchContentError?: FetchContentErrorResolvers<ContextType>;
  FetchContentResult?: FetchContentResultResolvers<ContextType>;
  FetchContentSuccess?: FetchContentSuccessResolvers<ContextType>;
  Filter?: FilterResolvers<ContextType>;
  FiltersError?: FiltersErrorResolvers<ContextType>;
  FiltersResult?: FiltersResultResolvers<ContextType>;
  FiltersSuccess?: FiltersSuccessResolvers<ContextType>;
  GenerateApiKeyError?: GenerateApiKeyErrorResolvers<ContextType>;
  GenerateApiKeyResult?: GenerateApiKeyResultResolvers<ContextType>;
  GenerateApiKeySuccess?: GenerateApiKeySuccessResolvers<ContextType>;
  GetDiscoverFeedArticleError?: GetDiscoverFeedArticleErrorResolvers<ContextType>;
  GetDiscoverFeedArticleResults?: GetDiscoverFeedArticleResultsResolvers<ContextType>;
  GetDiscoverFeedArticleSuccess?: GetDiscoverFeedArticleSuccessResolvers<ContextType>;
  GetDiscoverTopicError?: GetDiscoverTopicErrorResolvers<ContextType>;
  GetDiscoverTopicResults?: GetDiscoverTopicResultsResolvers<ContextType>;
  GetDiscoverTopicSuccess?: GetDiscoverTopicSuccessResolvers<ContextType>;
  GetFollowersError?: GetFollowersErrorResolvers<ContextType>;
  GetFollowersResult?: GetFollowersResultResolvers<ContextType>;
  GetFollowersSuccess?: GetFollowersSuccessResolvers<ContextType>;
  GetFollowingError?: GetFollowingErrorResolvers<ContextType>;
  GetFollowingResult?: GetFollowingResultResolvers<ContextType>;
  GetFollowingSuccess?: GetFollowingSuccessResolvers<ContextType>;
  GetUserPersonalizationError?: GetUserPersonalizationErrorResolvers<ContextType>;
  GetUserPersonalizationResult?: GetUserPersonalizationResultResolvers<ContextType>;
  GetUserPersonalizationSuccess?: GetUserPersonalizationSuccessResolvers<ContextType>;
  GoogleSignupError?: GoogleSignupErrorResolvers<ContextType>;
  GoogleSignupResult?: GoogleSignupResultResolvers<ContextType>;
  GoogleSignupSuccess?: GoogleSignupSuccessResolvers<ContextType>;
  GroupsError?: GroupsErrorResolvers<ContextType>;
  GroupsResult?: GroupsResultResolvers<ContextType>;
  GroupsSuccess?: GroupsSuccessResolvers<ContextType>;
  Highlight?: HighlightResolvers<ContextType>;
  HighlightReply?: HighlightReplyResolvers<ContextType>;
  HighlightStats?: HighlightStatsResolvers<ContextType>;
  ImportFromIntegrationError?: ImportFromIntegrationErrorResolvers<ContextType>;
  ImportFromIntegrationResult?: ImportFromIntegrationResultResolvers<ContextType>;
  ImportFromIntegrationSuccess?: ImportFromIntegrationSuccessResolvers<ContextType>;
  Integration?: IntegrationResolvers<ContextType>;
  IntegrationsError?: IntegrationsErrorResolvers<ContextType>;
  IntegrationsResult?: IntegrationsResultResolvers<ContextType>;
  IntegrationsSuccess?: IntegrationsSuccessResolvers<ContextType>;
  JSON?: GraphQLScalarType;
  JoinGroupError?: JoinGroupErrorResolvers<ContextType>;
  JoinGroupResult?: JoinGroupResultResolvers<ContextType>;
  JoinGroupSuccess?: JoinGroupSuccessResolvers<ContextType>;
  Label?: LabelResolvers<ContextType>;
  LabelsError?: LabelsErrorResolvers<ContextType>;
  LabelsResult?: LabelsResultResolvers<ContextType>;
  LabelsSuccess?: LabelsSuccessResolvers<ContextType>;
  LeaveGroupError?: LeaveGroupErrorResolvers<ContextType>;
  LeaveGroupResult?: LeaveGroupResultResolvers<ContextType>;
  LeaveGroupSuccess?: LeaveGroupSuccessResolvers<ContextType>;
  Link?: LinkResolvers<ContextType>;
  LinkShareInfo?: LinkShareInfoResolvers<ContextType>;
  LogOutError?: LogOutErrorResolvers<ContextType>;
  LogOutResult?: LogOutResultResolvers<ContextType>;
  LogOutSuccess?: LogOutSuccessResolvers<ContextType>;
  LoginError?: LoginErrorResolvers<ContextType>;
  LoginResult?: LoginResultResolvers<ContextType>;
  LoginSuccess?: LoginSuccessResolvers<ContextType>;
  MarkEmailAsItemError?: MarkEmailAsItemErrorResolvers<ContextType>;
  MarkEmailAsItemResult?: MarkEmailAsItemResultResolvers<ContextType>;
  MarkEmailAsItemSuccess?: MarkEmailAsItemSuccessResolvers<ContextType>;
  MergeHighlightError?: MergeHighlightErrorResolvers<ContextType>;
  MergeHighlightResult?: MergeHighlightResultResolvers<ContextType>;
  MergeHighlightSuccess?: MergeHighlightSuccessResolvers<ContextType>;
  MoveFilterError?: MoveFilterErrorResolvers<ContextType>;
  MoveFilterResult?: MoveFilterResultResolvers<ContextType>;
  MoveFilterSuccess?: MoveFilterSuccessResolvers<ContextType>;
  MoveLabelError?: MoveLabelErrorResolvers<ContextType>;
  MoveLabelResult?: MoveLabelResultResolvers<ContextType>;
  MoveLabelSuccess?: MoveLabelSuccessResolvers<ContextType>;
  MoveToFolderError?: MoveToFolderErrorResolvers<ContextType>;
  MoveToFolderResult?: MoveToFolderResultResolvers<ContextType>;
  MoveToFolderSuccess?: MoveToFolderSuccessResolvers<ContextType>;
  Mutation?: MutationResolvers<ContextType>;
  NewsletterEmail?: NewsletterEmailResolvers<ContextType>;
  NewsletterEmailsError?: NewsletterEmailsErrorResolvers<ContextType>;
  NewsletterEmailsResult?: NewsletterEmailsResultResolvers<ContextType>;
  NewsletterEmailsSuccess?: NewsletterEmailsSuccessResolvers<ContextType>;
  OptInFeatureError?: OptInFeatureErrorResolvers<ContextType>;
  OptInFeatureResult?: OptInFeatureResultResolvers<ContextType>;
  OptInFeatureSuccess?: OptInFeatureSuccessResolvers<ContextType>;
  Page?: PageResolvers<ContextType>;
  PageInfo?: PageInfoResolvers<ContextType>;
  Profile?: ProfileResolvers<ContextType>;
  Query?: QueryResolvers<ContextType>;
  Reaction?: ReactionResolvers<ContextType>;
  ReadState?: ReadStateResolvers<ContextType>;
  RecentEmail?: RecentEmailResolvers<ContextType>;
  RecentEmailsError?: RecentEmailsErrorResolvers<ContextType>;
  RecentEmailsResult?: RecentEmailsResultResolvers<ContextType>;
  RecentEmailsSuccess?: RecentEmailsSuccessResolvers<ContextType>;
  RecentSearch?: RecentSearchResolvers<ContextType>;
  RecentSearchesError?: RecentSearchesErrorResolvers<ContextType>;
  RecentSearchesResult?: RecentSearchesResultResolvers<ContextType>;
  RecentSearchesSuccess?: RecentSearchesSuccessResolvers<ContextType>;
  RecommendError?: RecommendErrorResolvers<ContextType>;
  RecommendHighlightsError?: RecommendHighlightsErrorResolvers<ContextType>;
  RecommendHighlightsResult?: RecommendHighlightsResultResolvers<ContextType>;
  RecommendHighlightsSuccess?: RecommendHighlightsSuccessResolvers<ContextType>;
  RecommendResult?: RecommendResultResolvers<ContextType>;
  RecommendSuccess?: RecommendSuccessResolvers<ContextType>;
  Recommendation?: RecommendationResolvers<ContextType>;
  RecommendationGroup?: RecommendationGroupResolvers<ContextType>;
  RecommendingUser?: RecommendingUserResolvers<ContextType>;
  Reminder?: ReminderResolvers<ContextType>;
  ReminderError?: ReminderErrorResolvers<ContextType>;
  ReminderResult?: ReminderResultResolvers<ContextType>;
  ReminderSuccess?: ReminderSuccessResolvers<ContextType>;
  ReportItemResult?: ReportItemResultResolvers<ContextType>;
  RevokeApiKeyError?: RevokeApiKeyErrorResolvers<ContextType>;
  RevokeApiKeyResult?: RevokeApiKeyResultResolvers<ContextType>;
  RevokeApiKeySuccess?: RevokeApiKeySuccessResolvers<ContextType>;
  Rule?: RuleResolvers<ContextType>;
  RuleAction?: RuleActionResolvers<ContextType>;
  RulesError?: RulesErrorResolvers<ContextType>;
  RulesResult?: RulesResultResolvers<ContextType>;
  RulesSuccess?: RulesSuccessResolvers<ContextType>;
  SaveArticleReadingProgressError?: SaveArticleReadingProgressErrorResolvers<ContextType>;
  SaveArticleReadingProgressResult?: SaveArticleReadingProgressResultResolvers<ContextType>;
  SaveArticleReadingProgressSuccess?: SaveArticleReadingProgressSuccessResolvers<ContextType>;
  SaveDiscoverArticleError?: SaveDiscoverArticleErrorResolvers<ContextType>;
  SaveDiscoverArticleResult?: SaveDiscoverArticleResultResolvers<ContextType>;
  SaveDiscoverArticleSuccess?: SaveDiscoverArticleSuccessResolvers<ContextType>;
  SaveError?: SaveErrorResolvers<ContextType>;
  SaveFilterError?: SaveFilterErrorResolvers<ContextType>;
  SaveFilterResult?: SaveFilterResultResolvers<ContextType>;
  SaveFilterSuccess?: SaveFilterSuccessResolvers<ContextType>;
  SaveResult?: SaveResultResolvers<ContextType>;
  SaveSuccess?: SaveSuccessResolvers<ContextType>;
  ScanFeedsError?: ScanFeedsErrorResolvers<ContextType>;
  ScanFeedsResult?: ScanFeedsResultResolvers<ContextType>;
  ScanFeedsSuccess?: ScanFeedsSuccessResolvers<ContextType>;
  SearchError?: SearchErrorResolvers<ContextType>;
  SearchItem?: SearchItemResolvers<ContextType>;
  SearchItemEdge?: SearchItemEdgeResolvers<ContextType>;
  SearchResult?: SearchResultResolvers<ContextType>;
  SearchSuccess?: SearchSuccessResolvers<ContextType>;
  SendInstallInstructionsError?: SendInstallInstructionsErrorResolvers<ContextType>;
  SendInstallInstructionsResult?: SendInstallInstructionsResultResolvers<ContextType>;
  SendInstallInstructionsSuccess?: SendInstallInstructionsSuccessResolvers<ContextType>;
  SetBookmarkArticleError?: SetBookmarkArticleErrorResolvers<ContextType>;
  SetBookmarkArticleResult?: SetBookmarkArticleResultResolvers<ContextType>;
  SetBookmarkArticleSuccess?: SetBookmarkArticleSuccessResolvers<ContextType>;
  SetDeviceTokenError?: SetDeviceTokenErrorResolvers<ContextType>;
  SetDeviceTokenResult?: SetDeviceTokenResultResolvers<ContextType>;
  SetDeviceTokenSuccess?: SetDeviceTokenSuccessResolvers<ContextType>;
  SetFavoriteArticleError?: SetFavoriteArticleErrorResolvers<ContextType>;
  SetFavoriteArticleResult?: SetFavoriteArticleResultResolvers<ContextType>;
  SetFavoriteArticleSuccess?: SetFavoriteArticleSuccessResolvers<ContextType>;
  SetFollowError?: SetFollowErrorResolvers<ContextType>;
  SetFollowResult?: SetFollowResultResolvers<ContextType>;
  SetFollowSuccess?: SetFollowSuccessResolvers<ContextType>;
  SetIntegrationError?: SetIntegrationErrorResolvers<ContextType>;
  SetIntegrationResult?: SetIntegrationResultResolvers<ContextType>;
  SetIntegrationSuccess?: SetIntegrationSuccessResolvers<ContextType>;
  SetLabelsError?: SetLabelsErrorResolvers<ContextType>;
  SetLabelsResult?: SetLabelsResultResolvers<ContextType>;
  SetLabelsSuccess?: SetLabelsSuccessResolvers<ContextType>;
  SetRuleError?: SetRuleErrorResolvers<ContextType>;
  SetRuleResult?: SetRuleResultResolvers<ContextType>;
  SetRuleSuccess?: SetRuleSuccessResolvers<ContextType>;
  SetShareArticleError?: SetShareArticleErrorResolvers<ContextType>;
  SetShareArticleResult?: SetShareArticleResultResolvers<ContextType>;
  SetShareArticleSuccess?: SetShareArticleSuccessResolvers<ContextType>;
  SetShareHighlightError?: SetShareHighlightErrorResolvers<ContextType>;
  SetShareHighlightResult?: SetShareHighlightResultResolvers<ContextType>;
  SetShareHighlightSuccess?: SetShareHighlightSuccessResolvers<ContextType>;
  SetUserPersonalizationError?: SetUserPersonalizationErrorResolvers<ContextType>;
  SetUserPersonalizationResult?: SetUserPersonalizationResultResolvers<ContextType>;
  SetUserPersonalizationSuccess?: SetUserPersonalizationSuccessResolvers<ContextType>;
  SetWebhookError?: SetWebhookErrorResolvers<ContextType>;
  SetWebhookResult?: SetWebhookResultResolvers<ContextType>;
  SetWebhookSuccess?: SetWebhookSuccessResolvers<ContextType>;
  ShareStats?: ShareStatsResolvers<ContextType>;
  SharedArticleError?: SharedArticleErrorResolvers<ContextType>;
  SharedArticleResult?: SharedArticleResultResolvers<ContextType>;
  SharedArticleSuccess?: SharedArticleSuccessResolvers<ContextType>;
  SubscribeError?: SubscribeErrorResolvers<ContextType>;
  SubscribeResult?: SubscribeResultResolvers<ContextType>;
  SubscribeSuccess?: SubscribeSuccessResolvers<ContextType>;
  Subscription?: SubscriptionResolvers<ContextType>;
  SubscriptionsError?: SubscriptionsErrorResolvers<ContextType>;
  SubscriptionsResult?: SubscriptionsResultResolvers<ContextType>;
  SubscriptionsSuccess?: SubscriptionsSuccessResolvers<ContextType>;
  SyncUpdatedItemEdge?: SyncUpdatedItemEdgeResolvers<ContextType>;
  TypeaheadSearchError?: TypeaheadSearchErrorResolvers<ContextType>;
  TypeaheadSearchItem?: TypeaheadSearchItemResolvers<ContextType>;
  TypeaheadSearchResult?: TypeaheadSearchResultResolvers<ContextType>;
  TypeaheadSearchSuccess?: TypeaheadSearchSuccessResolvers<ContextType>;
  UnsubscribeError?: UnsubscribeErrorResolvers<ContextType>;
  UnsubscribeResult?: UnsubscribeResultResolvers<ContextType>;
  UnsubscribeSuccess?: UnsubscribeSuccessResolvers<ContextType>;
  UpdateEmailError?: UpdateEmailErrorResolvers<ContextType>;
  UpdateEmailResult?: UpdateEmailResultResolvers<ContextType>;
  UpdateEmailSuccess?: UpdateEmailSuccessResolvers<ContextType>;
  UpdateFilterError?: UpdateFilterErrorResolvers<ContextType>;
  UpdateFilterResult?: UpdateFilterResultResolvers<ContextType>;
  UpdateFilterSuccess?: UpdateFilterSuccessResolvers<ContextType>;
  UpdateHighlightError?: UpdateHighlightErrorResolvers<ContextType>;
  UpdateHighlightReplyError?: UpdateHighlightReplyErrorResolvers<ContextType>;
  UpdateHighlightReplyResult?: UpdateHighlightReplyResultResolvers<ContextType>;
  UpdateHighlightReplySuccess?: UpdateHighlightReplySuccessResolvers<ContextType>;
  UpdateHighlightResult?: UpdateHighlightResultResolvers<ContextType>;
  UpdateHighlightSuccess?: UpdateHighlightSuccessResolvers<ContextType>;
  UpdateLabelError?: UpdateLabelErrorResolvers<ContextType>;
  UpdateLabelResult?: UpdateLabelResultResolvers<ContextType>;
  UpdateLabelSuccess?: UpdateLabelSuccessResolvers<ContextType>;
  UpdateLinkShareInfoError?: UpdateLinkShareInfoErrorResolvers<ContextType>;
  UpdateLinkShareInfoResult?: UpdateLinkShareInfoResultResolvers<ContextType>;
  UpdateLinkShareInfoSuccess?: UpdateLinkShareInfoSuccessResolvers<ContextType>;
  UpdateNewsletterEmailError?: UpdateNewsletterEmailErrorResolvers<ContextType>;
  UpdateNewsletterEmailResult?: UpdateNewsletterEmailResultResolvers<ContextType>;
  UpdateNewsletterEmailSuccess?: UpdateNewsletterEmailSuccessResolvers<ContextType>;
  UpdatePageError?: UpdatePageErrorResolvers<ContextType>;
  UpdatePageResult?: UpdatePageResultResolvers<ContextType>;
  UpdatePageSuccess?: UpdatePageSuccessResolvers<ContextType>;
  UpdateReminderError?: UpdateReminderErrorResolvers<ContextType>;
  UpdateReminderResult?: UpdateReminderResultResolvers<ContextType>;
  UpdateReminderSuccess?: UpdateReminderSuccessResolvers<ContextType>;
  UpdateSharedCommentError?: UpdateSharedCommentErrorResolvers<ContextType>;
  UpdateSharedCommentResult?: UpdateSharedCommentResultResolvers<ContextType>;
  UpdateSharedCommentSuccess?: UpdateSharedCommentSuccessResolvers<ContextType>;
  UpdateSubscriptionError?: UpdateSubscriptionErrorResolvers<ContextType>;
  UpdateSubscriptionResult?: UpdateSubscriptionResultResolvers<ContextType>;
  UpdateSubscriptionSuccess?: UpdateSubscriptionSuccessResolvers<ContextType>;
  UpdateUserError?: UpdateUserErrorResolvers<ContextType>;
  UpdateUserProfileError?: UpdateUserProfileErrorResolvers<ContextType>;
  UpdateUserProfileResult?: UpdateUserProfileResultResolvers<ContextType>;
  UpdateUserProfileSuccess?: UpdateUserProfileSuccessResolvers<ContextType>;
  UpdateUserResult?: UpdateUserResultResolvers<ContextType>;
  UpdateUserSuccess?: UpdateUserSuccessResolvers<ContextType>;
  UpdatesSinceError?: UpdatesSinceErrorResolvers<ContextType>;
  UpdatesSinceResult?: UpdatesSinceResultResolvers<ContextType>;
  UpdatesSinceSuccess?: UpdatesSinceSuccessResolvers<ContextType>;
  UploadFileRequestError?: UploadFileRequestErrorResolvers<ContextType>;
  UploadFileRequestResult?: UploadFileRequestResultResolvers<ContextType>;
  UploadFileRequestSuccess?: UploadFileRequestSuccessResolvers<ContextType>;
  UploadImportFileError?: UploadImportFileErrorResolvers<ContextType>;
  UploadImportFileResult?: UploadImportFileResultResolvers<ContextType>;
  UploadImportFileSuccess?: UploadImportFileSuccessResolvers<ContextType>;
  User?: UserResolvers<ContextType>;
  UserError?: UserErrorResolvers<ContextType>;
  UserPersonalization?: UserPersonalizationResolvers<ContextType>;
  UserResult?: UserResultResolvers<ContextType>;
  UserSuccess?: UserSuccessResolvers<ContextType>;
  UsersError?: UsersErrorResolvers<ContextType>;
  UsersResult?: UsersResultResolvers<ContextType>;
  UsersSuccess?: UsersSuccessResolvers<ContextType>;
  Webhook?: WebhookResolvers<ContextType>;
  WebhookError?: WebhookErrorResolvers<ContextType>;
  WebhookResult?: WebhookResultResolvers<ContextType>;
  WebhookSuccess?: WebhookSuccessResolvers<ContextType>;
  WebhooksError?: WebhooksErrorResolvers<ContextType>;
  WebhooksResult?: WebhooksResultResolvers<ContextType>;
  WebhooksSuccess?: WebhooksSuccessResolvers<ContextType>;
};

export type DirectiveResolvers<ContextType = ResolverContext> = {
  sanitize?: SanitizeDirectiveResolver<any, any, ContextType>;
};<|MERGE_RESOLUTION|>--- conflicted
+++ resolved
@@ -803,22 +803,6 @@
   Rtl = 'RTL'
 }
 
-export type EmptyTrashError = {
-  __typename?: 'EmptyTrashError';
-  errorCodes: Array<EmptyTrashErrorCode>;
-};
-
-export enum EmptyTrashErrorCode {
-  Unauthorized = 'UNAUTHORIZED'
-}
-
-export type EmptyTrashResult = EmptyTrashError | EmptyTrashSuccess;
-
-export type EmptyTrashSuccess = {
-  __typename?: 'EmptyTrashSuccess';
-  success?: Maybe<Scalars['Boolean']>;
-};
-
 export type DiscoverFeed = {
   __typename?: 'DiscoverFeed';
   description?: Maybe<Scalars['String']>;
@@ -890,6 +874,22 @@
 export type EditDiscoverFeedSuccess = {
   __typename?: 'EditDiscoverFeedSuccess';
   id: Scalars['ID'];
+};
+
+export type EmptyTrashError = {
+  __typename?: 'EmptyTrashError';
+  errorCodes: Array<EmptyTrashErrorCode>;
+};
+
+export enum EmptyTrashErrorCode {
+  Unauthorized = 'UNAUTHORIZED'
+}
+
+export type EmptyTrashResult = EmptyTrashError | EmptyTrashSuccess;
+
+export type EmptyTrashSuccess = {
+  __typename?: 'EmptyTrashSuccess';
+  success?: Maybe<Scalars['Boolean']>;
 };
 
 export type Feature = {
@@ -3973,7 +3973,7 @@
   DeviceTokensErrorCode: DeviceTokensErrorCode;
   DeviceTokensResult: ResolversTypes['DeviceTokensError'] | ResolversTypes['DeviceTokensSuccess'];
   DeviceTokensSuccess: ResolverTypeWrapper<DeviceTokensSuccess>;
-<<<<<<< HEAD
+  DirectionalityType: DirectionalityType;
   DiscoverFeed: ResolverTypeWrapper<DiscoverFeed>;
   DiscoverFeedArticle: ResolverTypeWrapper<DiscoverFeedArticle>;
   DiscoverFeedError: ResolverTypeWrapper<DiscoverFeedError>;
@@ -3986,9 +3986,6 @@
   EditDiscoverFeedInput: EditDiscoverFeedInput;
   EditDiscoverFeedResult: ResolversTypes['EditDiscoverFeedError'] | ResolversTypes['EditDiscoverFeedSuccess'];
   EditDiscoverFeedSuccess: ResolverTypeWrapper<EditDiscoverFeedSuccess>;
-=======
-  DirectionalityType: DirectionalityType;
->>>>>>> ee500039
   EmptyTrashError: ResolverTypeWrapper<EmptyTrashError>;
   EmptyTrashErrorCode: EmptyTrashErrorCode;
   EmptyTrashResult: ResolversTypes['EmptyTrashError'] | ResolversTypes['EmptyTrashSuccess'];
