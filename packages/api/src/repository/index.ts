--- conflicted
+++ resolved
@@ -1,40 +1,35 @@
 import * as httpContext from 'express-http-context2'
-<<<<<<< HEAD
 import {
   EntityManager,
   EntityTarget,
   ObjectLiteral,
   QueryBuilder,
-=======
-import { DatabaseError } from 'pg'
-import {
-  EntityManager,
-  EntityTarget,
-  QueryBuilder,
   QueryFailedError,
->>>>>>> ee500039
   Repository,
 } from 'typeorm'
+import { DatabaseError } from 'pg'
 import { appDataSource } from '../data_source'
 import { Claims } from '../resolvers/types'
 import { SetClaimsRole } from '../utils/dictionary'
 
 export const getColumns = <T extends ObjectLiteral>(
-  repository: Repository<T>,
+  repository: Repository<T>
 ): (keyof T)[] => {
   return repository.metadata.columns.map(
-    (col) => col.propertyName,
+    (col) => col.propertyName
   ) as (keyof T)[]
 }
 
-export const getColumnsDbName = <T>(repository: Repository<T>): string[] => {
+export const getColumnsDbName = <T extends ObjectLiteral>(
+  repository: Repository<T>
+): string[] => {
   return repository.metadata.columns.map((col) => col.databaseName)
 }
 
 export const setClaims = async (
   manager: EntityManager,
   uid = '00000000-0000-0000-0000-000000000000',
-  userRole = 'user',
+  userRole = 'user'
 ): Promise<unknown> => {
   const dbRole =
     userRole === SetClaimsRole.ADMIN ? 'omnivore_admin' : 'omnivore_user'
@@ -48,7 +43,7 @@
   fn: (manager: EntityManager) => Promise<T>,
   em = appDataSource.manager,
   uid?: string,
-  userRole?: string,
+  userRole?: string
 ): Promise<T> => {
   // if uid and dbRole are not passed in, then get them from the claims
   if (!uid && !userRole) {
@@ -64,13 +59,13 @@
 }
 
 export const getRepository = <T extends ObjectLiteral>(
-  entity: EntityTarget<T>,
+  entity: EntityTarget<T>
 ) => {
   return appDataSource.getRepository(entity)
 }
 
 export const queryBuilderToRawSql = <T extends ObjectLiteral>(
-  q: QueryBuilder<T>,
+  q: QueryBuilder<T>
 ): string => {
   const queryAndParams = q.getQueryAndParameters()
   let sql = queryAndParams[0]
@@ -98,7 +93,7 @@
                 }
               })
               .join(',') +
-            "}'",
+            "}'"
         )
       } else if (value instanceof Date) {
         sql = sql.replace(`$${index + 1}`, `'${value.toISOString()}'`)
@@ -112,7 +107,7 @@
 }
 
 export const valuesToRawSql = (
-  values: Record<string, string | number | boolean>,
+  values: Record<string, string | number | boolean>
 ): string => {
   let sql = ''
 
