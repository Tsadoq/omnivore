/* eslint-disable @typescript-eslint/no-unused-vars */
/* eslint-disable @typescript-eslint/require-await */
/* eslint-disable @typescript-eslint/no-unsafe-return */
/* eslint-disable @typescript-eslint/no-unsafe-member-access */
/* eslint-disable @typescript-eslint/explicit-module-boundary-types */
import { createHmac } from 'crypto'
import {
  EXISTING_NEWSLETTER_FOLDER,
  NewsletterEmail,
} from '../entity/newsletter_email'
import {
  DEFAULT_SUBSCRIPTION_FOLDER,
  Subscription,
} from '../entity/subscription'
import { env } from '../env'
import {
  Article,
  Highlight,
  Label,
  PageType,
  Recommendation,
  SearchItem,
  User,
} from '../generated/graphql'
import { findHighlightsByLibraryItemId } from '../services/highlights'
import { findLabelsByLibraryItemId } from '../services/labels'
import { findRecommendationsByLibraryItemId } from '../services/recommendation'
import { findUploadFileById } from '../services/upload_file'
import {
  highlightDataToHighlight,
  isBase64Image,
  recommandationDataToRecommendation,
  validatedDate,
  wordsCount,
} from '../utils/helpers'
import { createImageProxyUrl } from '../utils/imageproxy'
import {
  generateDownloadSignedUrl,
  generateUploadFilePathName,
} from '../utils/uploads'
import { emptyTrashResolver, fetchContentResolver } from './article'
import { optInFeatureResolver } from './features'
import { uploadImportFileResolver } from './importers/uploadImportFileResolver'
import {
  addPopularReadResolver,
  apiKeysResolver,
  articleSavingRequestResolver,
  bulkActionResolver,
  createArticleResolver,
  createArticleSavingRequestResolver,
  createGroupResolver,
  createHighlightResolver,
  createLabelResolver,
  createNewsletterEmailResolver,
  // createReminderResolver,
  deleteAccountResolver,
  deleteFilterResolver,
  deleteHighlightResolver,
  deleteIntegrationResolver,
  deleteLabelResolver,
  deleteNewsletterEmailResolver,
  // deleteReminderResolver,
  deleteRuleResolver,
  deleteWebhookResolver,
  deviceTokensResolver,
  feedsResolver,
  filtersResolver,
  generateApiKeyResolver,
  getAllUsersResolver,
  getArticleResolver,
  // getFollowersResolver,
  // getFollowingResolver,
  getMeUserResolver,
  // getSharedArticleResolver,
  // getUserFeedArticlesResolver,
  getUserPersonalizationResolver,
  getUserResolver,
  googleLoginResolver,
  googleSignupResolver,
  groupsResolver,
  importFromIntegrationResolver,
  integrationsResolver,
  joinGroupResolver,
  labelsResolver,
  leaveGroupResolver,
  logOutResolver,
  mergeHighlightResolver,
  moveFilterResolver,
  moveLabelResolver,
  moveToFolderResolver,
  newsletterEmailsResolver,
  recommendHighlightsResolver,
  recommendResolver,
  // reminderResolver,
  reportItemResolver,
  revokeApiKeyResolver,
  rulesResolver,
  saveArticleReadingProgressResolver,
  saveFileResolver,
  saveFilterResolver,
  savePageResolver,
  saveUrlResolver,
  scanFeedsResolver,
  searchResolver,
  sendInstallInstructionsResolver,
  setBookmarkArticleResolver,
  setDeviceTokenResolver,
  setFavoriteArticleResolver,
  // setFollowResolver,
  setIntegrationResolver,
  setLabelsForHighlightResolver,
  setLabelsResolver,
  setLinkArchivedResolver,
  setRuleResolver,
  // setShareArticleResolver,
  // setShareHighlightResolver,
  setUserPersonalizationResolver,
  setWebhookResolver,
  subscribeResolver,
  subscriptionsResolver,
  typeaheadSearchResolver,
  unsubscribeResolver,
  updateFilterResolver,
  updateHighlightResolver,
  updateLabelResolver,
  updateNewsletterEmailResolver,
  // updateLinkShareInfoResolver,
  updatePageResolver,
  // updateReminderResolver,
  // updateSharedCommentResolver,
  updatesSinceResolver,
  updateSubscriptionResolver,
  updateUserProfileResolver,
  updateUserResolver,
  uploadFileRequestResolver,
  validateUsernameResolver,
  webhookResolver,
  webhooksResolver,
} from './index'
import { markEmailAsItemResolver, recentEmailsResolver } from './recent_emails'
import { recentSearchesResolver } from './recent_searches'
import { WithDataSourcesContext } from './types'
import { updateEmailResolver } from './user'
<<<<<<< HEAD
import {
  addDiscoverFeedResolver,
  getDiscoverFeedsResolver,
  getDiscoverFeedArticlesResolver,
  saveDiscoverArticleResolver,
  deleteDiscoverArticleResolver,
  deleteDiscoverFeedsResolver,
  editDiscoverFeedsResolver,
} from './discover_feeds'
=======
import { getAISummary } from '../services/ai-summaries'
import { findUserFeatures, getFeatureName } from '../services/features'
>>>>>>> ee500039

/* eslint-disable @typescript-eslint/naming-convention */
type ResultResolveType = {
  [x: string]: {
    __resolveType: (obj: { errorCodes: string[] | undefined }) => string
  }
}

const resultResolveTypeResolver = (
  resolverName: string,
): ResultResolveType => ({
  [`${resolverName}Result`]: {
    __resolveType: (obj) =>
      obj.errorCodes ? `${resolverName}Error` : `${resolverName}Success`,
  },
})

const readingProgressHandlers = {
  async readingProgressPercent(
    article: { id: string; readingProgressPercent?: number },
    _: unknown,
    ctx: WithDataSourcesContext
  ) {
    if (ctx.claims?.uid) {
      const readingProgress =
        await ctx.dataSources.readingProgress.getReadingProgress(
          ctx.claims?.uid,
          article.id
        )
      if (readingProgress) {
        return Math.max(
          article.readingProgressPercent ?? 0,
          readingProgress.readingProgressPercent
        )
      }
    }
    return article.readingProgressPercent
  },
  async readingProgressAnchorIndex(
    article: { id: string; readingProgressAnchorIndex?: number },
    _: unknown,
    ctx: WithDataSourcesContext
  ) {
    if (ctx.claims?.uid) {
      const readingProgress =
        await ctx.dataSources.readingProgress.getReadingProgress(
          ctx.claims?.uid,
          article.id
        )
      if (readingProgress && readingProgress.readingProgressAnchorIndex) {
        return Math.max(
          article.readingProgressAnchorIndex ?? 0,
          readingProgress.readingProgressAnchorIndex
        )
      }
    }
    return article.readingProgressAnchorIndex
  },
  async readingProgressTopPercent(
    article: { id: string; readingProgressTopPercent?: number },
    _: unknown,
    ctx: WithDataSourcesContext
  ) {
    if (ctx.claims?.uid) {
      const readingProgress =
        await ctx.dataSources.readingProgress.getReadingProgress(
          ctx.claims?.uid,
          article.id
        )
      if (readingProgress && readingProgress.readingProgressTopPercent) {
        return Math.max(
          article.readingProgressTopPercent ?? 0,
          readingProgress.readingProgressTopPercent
        )
      }
    }
    return article.readingProgressTopPercent
  },
}

// Provide resolver functions for your schema fields
export const functionResolvers = {
  Mutation: {
    googleLogin: googleLoginResolver,
    googleSignup: googleSignupResolver,
    logOut: logOutResolver,
    deleteAccount: deleteAccountResolver,
    saveArticleReadingProgress: saveArticleReadingProgressResolver,
    updateUser: updateUserResolver,
    updateUserProfile: updateUserProfileResolver,
    createArticle: createArticleResolver,
    createHighlight: createHighlightResolver,
    // createReaction: createReactionResolver,
    // deleteReaction: deleteReactionResolver,
    mergeHighlight: mergeHighlightResolver,
    updateHighlight: updateHighlightResolver,
    deleteHighlight: deleteHighlightResolver,
    uploadFileRequest: uploadFileRequestResolver,
    // setShareArticle: setShareArticleResolver,
    // updateSharedComment: updateSharedCommentResolver,
    // setFollow: setFollowResolver,
    setBookmarkArticle: setBookmarkArticleResolver,
    setUserPersonalization: setUserPersonalizationResolver,
    createArticleSavingRequest: createArticleSavingRequestResolver,
    // setShareHighlight: setShareHighlightResolver,
    reportItem: reportItemResolver,
    // updateLinkShareInfo: updateLinkShareInfoResolver,
    setLinkArchived: setLinkArchivedResolver,
    createNewsletterEmail: createNewsletterEmailResolver,
    deleteNewsletterEmail: deleteNewsletterEmailResolver,
    saveUrl: saveUrlResolver,
    savePage: savePageResolver,
    saveFile: saveFileResolver,
    // createReminder: createReminderResolver,
    // updateReminder: updateReminderResolver,
    // deleteReminder: deleteReminderResolver,
    setDeviceToken: setDeviceTokenResolver,
    createLabel: createLabelResolver,
    updateLabel: updateLabelResolver,
    deleteLabel: deleteLabelResolver,
    setLabels: setLabelsResolver,
    generateApiKey: generateApiKeyResolver,
    unsubscribe: unsubscribeResolver,
    updatePage: updatePageResolver,
    subscribe: subscribeResolver,
    addPopularRead: addPopularReadResolver,
    setWebhook: setWebhookResolver,
    deleteWebhook: deleteWebhookResolver,
    revokeApiKey: revokeApiKeyResolver,
    setLabelsForHighlight: setLabelsForHighlightResolver,
    moveLabel: moveLabelResolver,
    setIntegration: setIntegrationResolver,
    deleteIntegration: deleteIntegrationResolver,
    optInFeature: optInFeatureResolver,
    setRule: setRuleResolver,
    deleteRule: deleteRuleResolver,
    saveFilter: saveFilterResolver,
    deleteFilter: deleteFilterResolver,
    moveFilter: moveFilterResolver,
    createGroup: createGroupResolver,
    recommend: recommendResolver,
    joinGroup: joinGroupResolver,
    recommendHighlights: recommendHighlightsResolver,
    leaveGroup: leaveGroupResolver,
    uploadImportFile: uploadImportFileResolver,
    markEmailAsItem: markEmailAsItemResolver,
    bulkAction: bulkActionResolver,
    importFromIntegration: importFromIntegrationResolver,
    setFavoriteArticle: setFavoriteArticleResolver,
    updateSubscription: updateSubscriptionResolver,
    updateFilter: updateFilterResolver,
    updateEmail: updateEmailResolver,
    saveDiscoverArticle: saveDiscoverArticleResolver,
    deleteDiscoverArticle: deleteDiscoverArticleResolver,
    moveToFolder: moveToFolderResolver,
    updateNewsletterEmail: updateNewsletterEmailResolver,
    addDiscoverFeed: addDiscoverFeedResolver,
    deleteDiscoverFeed: deleteDiscoverFeedsResolver,
    editDiscoverFeed: editDiscoverFeedsResolver,
    emptyTrash: emptyTrashResolver,
    fetchContent: fetchContentResolver,
  },
  Query: {
    me: getMeUserResolver,
    getDiscoverFeedArticles: getDiscoverFeedArticlesResolver,
    discoverFeeds: getDiscoverFeedsResolver,
    user: getUserResolver,
    users: getAllUsersResolver,
    validateUsername: validateUsernameResolver,
    article: getArticleResolver,
    // sharedArticle: getSharedArticleResolver,
    // feedArticles: getUserFeedArticlesResolver,
    // getFollowers: getFollowersResolver,
    // getFollowing: getFollowingResolver,
    getUserPersonalization: getUserPersonalizationResolver,
    articleSavingRequest: articleSavingRequestResolver,
    newsletterEmails: newsletterEmailsResolver,
    // reminder: reminderResolver,
    labels: labelsResolver,
    search: searchResolver,
    subscriptions: subscriptionsResolver,
    sendInstallInstructions: sendInstallInstructionsResolver,
    webhooks: webhooksResolver,
    webhook: webhookResolver,
    apiKeys: apiKeysResolver,
    typeaheadSearch: typeaheadSearchResolver,
    updatesSince: updatesSinceResolver,
    integrations: integrationsResolver,
    recentSearches: recentSearchesResolver,
    rules: rulesResolver,
    deviceTokens: deviceTokensResolver,
    filters: filtersResolver,
    groups: groupsResolver,
    recentEmails: recentEmailsResolver,
    feeds: feedsResolver,
    scanFeeds: scanFeedsResolver,
  },
  User: {
    async intercomHash(
      user: User,
      __: Record<string, unknown>,
      ctx: WithDataSourcesContext,
    ) {
      if (env.intercom.secretKey) {
        const userIdentifier = user.id.toString()

        return createHmac('sha256', env.intercom.secretKey)
          .update(userIdentifier)
          .digest('hex')
      }
      return undefined
    },
    async features(
      user: User,
      __: Record<string, unknown>,
      ctx: WithDataSourcesContext
    ) {
      if (!ctx.claims?.uid) {
        return undefined
      }
      return findUserFeatures(ctx.claims.uid)
    },
  },
  Article: {
    async url(article: Article, _: unknown, ctx: WithDataSourcesContext) {
      if (
        (article.pageType == PageType.File ||
          article.pageType == PageType.Book) &&
        ctx.claims &&
        article.uploadFileId
      ) {
        const upload = await findUploadFileById(article.uploadFileId)
        if (!upload || !upload.fileName) {
          return undefined
        }
        const filePath = generateUploadFilePathName(upload.id, upload.fileName)
        return generateDownloadSignedUrl(filePath)
      }
      return article.url
    },
    originalArticleUrl(article: { url: string }) {
      return article.url
    },
    hasContent(article: {
      content: string | null
      originalHtml: string | null
    }) {
      return !!article.originalHtml && !!article.content
    },
    publishedAt(article: { publishedAt: Date }) {
      return validatedDate(article.publishedAt)
    },
    image(article: { image?: string }): string | undefined {
      return article.image && createImageProxyUrl(article.image, 320, 320)
    },
    wordsCount(article: { wordCount?: number; content?: string }) {
      if (article.wordCount) return article.wordCount
      return article.content ? wordsCount(article.content) : undefined
    },
    async labels(
      article: { id: string; labels?: Label[] },
      _: unknown,
      ctx: WithDataSourcesContext,
    ) {
      if (article.labels) return article.labels

      return findLabelsByLibraryItemId(article.id, ctx.uid)
    },
    ...readingProgressHandlers,
  },
  Highlight: {
    // async reactions(
    //   highlight: { id: string; reactions?: Reaction[] },
    //   _: unknown,
    //   ctx: WithDataSourcesContext
    // ) {
    //   const { reactions, id } = highlight
    //   if (reactions) return reactions

    //   return await ctx.models.reaction.batchGetFromHighlight(id)
    // },
    createdByMe(
      highlight: { user: { id: string } },
      __: unknown,
      ctx: WithDataSourcesContext,
    ) {
      return highlight.user.id === ctx.uid
    },
  },
  // Reaction: {
  //   async user(
  //     reaction: { userId: string },
  //     __: unknown,
  //     ctx: WithDataSourcesContext
  //   ) {
  //     return userDataToUser(await ctx.models.user.get(reaction.userId))
  //   },
  // },
  SearchItem: {
    async url(item: SearchItem, _: unknown, ctx: WithDataSourcesContext) {
      if (
        (item.pageType == PageType.File || item.pageType == PageType.Book) &&
        ctx.claims &&
        item.uploadFileId
      ) {
        const upload = await findUploadFileById(item.uploadFileId)
        if (!upload || !upload.fileName) {
          return undefined
        }
        const filePath = generateUploadFilePathName(upload.id, upload.fileName)
        return generateDownloadSignedUrl(filePath)
      }
      return item.url
    },
    image(item: SearchItem) {
      return item.image && createImageProxyUrl(item.image, 320, 320)
    },
    originalArticleUrl(item: { url: string }) {
      return item.url
    },
    wordsCount(item: { wordCount?: number; content?: string }) {
      if (item.wordCount) return item.wordCount
      return item.content ? wordsCount(item.content) : undefined
    },
    siteIcon(item: { siteIcon?: string }) {
      if (item.siteIcon && !isBase64Image(item.siteIcon)) {
        return createImageProxyUrl(item.siteIcon, 128, 128)
      }

      return item.siteIcon
    },
    async labels(
      item: { id: string; labels?: Label[] },
      _: unknown,
      ctx: WithDataSourcesContext,
    ) {
      if (item.labels) return item.labels

      return findLabelsByLibraryItemId(item.id, ctx.uid)
    },
    async recommendations(
      item: {
        id: string
        recommendations?: Recommendation[]
        recommenderNames?: string[] | null
      },
      _: unknown,
      ctx: WithDataSourcesContext,
    ) {
      if (item.recommendations) return item.recommendations

      if (item.recommenderNames && item.recommenderNames.length > 0) {
        const recommendations = await findRecommendationsByLibraryItemId(
          item.id,
          ctx.uid,
        )
        return recommendations.map(recommandationDataToRecommendation)
      }

      return []
    },
    async aiSummary(item: SearchItem, _: unknown, ctx: WithDataSourcesContext) {
      return (
        await getAISummary({
          userId: ctx.uid,
          libraryItemId: item.id,
          idx: 'latest',
        })
      )?.summary
    },
    async highlights(
      item: {
        id: string
        highlights?: Highlight[]
      },
      _: unknown,
      ctx: WithDataSourcesContext,
    ) {
      if (item.highlights) return item.highlights

      const highlights = await findHighlightsByLibraryItemId(item.id, ctx.uid)
      return highlights.map(highlightDataToHighlight)
    },
    ...readingProgressHandlers,
  },
  Subscription: {
    newsletterEmail(subscription: Subscription) {
      return subscription.newsletterEmail?.address
    },
    icon(subscription: Subscription) {
      return (
        subscription.icon && createImageProxyUrl(subscription.icon, 128, 128)
      )
    },
    folder(subscription: Subscription) {
      return (
        subscription.folder ||
        subscription.newsletterEmail?.folder ||
        DEFAULT_SUBSCRIPTION_FOLDER
      )
    },
    // for campability with old clients
    lastFetchedAt(subscription: Subscription) {
      return subscription.refreshedAt
    },
  },
  NewsletterEmail: {
    subscriptionCount(newsletterEmail: NewsletterEmail) {
      return newsletterEmail.subscriptions?.length || 0
    },
    folder(newsletterEmail: NewsletterEmail) {
      return newsletterEmail.folder || EXISTING_NEWSLETTER_FOLDER
    },
  },
  ...resultResolveTypeResolver('Login'),
  ...resultResolveTypeResolver('LogOut'),
  ...resultResolveTypeResolver('GoogleSignup'),
  ...resultResolveTypeResolver('UpdateUser'),
  ...resultResolveTypeResolver('UpdateUserProfile'),
  ...resultResolveTypeResolver('Article'),
  // ...resultResolveTypeResolver('SharedArticle'),
  ...resultResolveTypeResolver('Articles'),
  ...resultResolveTypeResolver('User'),
  ...resultResolveTypeResolver('Users'),
  ...resultResolveTypeResolver('SaveArticleReadingProgress'),
  // ...resultResolveTypeResolver('FeedArticles'),
  ...resultResolveTypeResolver('CreateArticle'),
  ...resultResolveTypeResolver('CreateHighlight'),
  // ...resultResolveTypeResolver('CreateReaction'),
  // ...resultResolveTypeResolver('DeleteReaction'),
  ...resultResolveTypeResolver('MergeHighlight'),
  ...resultResolveTypeResolver('UpdateHighlight'),
  ...resultResolveTypeResolver('DeleteHighlight'),
  ...resultResolveTypeResolver('UploadFileRequest'),
  // ...resultResolveTypeResolver('SetShareArticle'),
  // ...resultResolveTypeResolver('UpdateSharedComment'),
  ...resultResolveTypeResolver('SetBookmarkArticle'),
  // ...resultResolveTypeResolver('SetFollow'),
  // ...resultResolveTypeResolver('GetFollowers'),
  // ...resultResolveTypeResolver('GetFollowing'),
  ...resultResolveTypeResolver('GetUserPersonalization'),
  ...resultResolveTypeResolver('SetUserPersonalization'),
  ...resultResolveTypeResolver('ArticleSavingRequest'),
  ...resultResolveTypeResolver('CreateArticleSavingRequest'),
  // ...resultResolveTypeResolver('SetShareHighlight'),
  ...resultResolveTypeResolver('ArchiveLink'),
  ...resultResolveTypeResolver('CreateNewsletterEmail'),
  ...resultResolveTypeResolver('NewsletterEmails'),
  ...resultResolveTypeResolver('DeleteNewsletterEmail'),
  ...resultResolveTypeResolver('CreateReminder'),
  ...resultResolveTypeResolver('Reminder'),
  ...resultResolveTypeResolver('UpdateReminder'),
  ...resultResolveTypeResolver('DeleteReminder'),
  ...resultResolveTypeResolver('SetDeviceToken'),
  ...resultResolveTypeResolver('Save'),
  ...resultResolveTypeResolver('Labels'),
  ...resultResolveTypeResolver('CreateLabel'),
  ...resultResolveTypeResolver('DeleteLabel'),
  ...resultResolveTypeResolver('SetLabels'),
  ...resultResolveTypeResolver('GenerateApiKey'),
  ...resultResolveTypeResolver('Search'),
  ...resultResolveTypeResolver('Subscriptions'),
  ...resultResolveTypeResolver('Unsubscribe'),
  ...resultResolveTypeResolver('UpdateLabel'),
  ...resultResolveTypeResolver('SendInstallInstructions'),
  ...resultResolveTypeResolver('UpdatePage'),
  ...resultResolveTypeResolver('Subscribe'),
  ...resultResolveTypeResolver('AddPopularRead'),
  ...resultResolveTypeResolver('SetWebhook'),
  ...resultResolveTypeResolver('Webhooks'),
  ...resultResolveTypeResolver('DeleteWebhook'),
  ...resultResolveTypeResolver('Webhook'),
  ...resultResolveTypeResolver('ApiKeys'),
  ...resultResolveTypeResolver('RevokeApiKey'),
  ...resultResolveTypeResolver('DeleteAccount'),
  ...resultResolveTypeResolver('TypeaheadSearch'),
  ...resultResolveTypeResolver('UpdatesSince'),
  ...resultResolveTypeResolver('MoveLabel'),
  ...resultResolveTypeResolver('SetIntegration'),
  ...resultResolveTypeResolver('Integrations'),
  ...resultResolveTypeResolver('DeleteIntegration'),
  ...resultResolveTypeResolver('RecentSearches'),
  ...resultResolveTypeResolver('OptInFeature'),
  ...resultResolveTypeResolver('SetRule'),
  ...resultResolveTypeResolver('Rules'),
  ...resultResolveTypeResolver('DeviceTokens'),
  ...resultResolveTypeResolver('DeleteRule'),
  ...resultResolveTypeResolver('SaveFilter'),
  ...resultResolveTypeResolver('Filters'),
  ...resultResolveTypeResolver('DeleteFilter'),
  ...resultResolveTypeResolver('MoveFilter'),
  ...resultResolveTypeResolver('CreateGroup'),
  ...resultResolveTypeResolver('Groups'),
  ...resultResolveTypeResolver('Recommend'),
  ...resultResolveTypeResolver('JoinGroup'),
  ...resultResolveTypeResolver('RecommendHighlights'),
  ...resultResolveTypeResolver('LeaveGroup'),
  ...resultResolveTypeResolver('UploadImportFile'),
  ...resultResolveTypeResolver('RecentEmails'),
  ...resultResolveTypeResolver('MarkEmailAsItem'),
  ...resultResolveTypeResolver('BulkAction'),
  ...resultResolveTypeResolver('ImportFromIntegration'),
  ...resultResolveTypeResolver('SetFavoriteArticle'),
  ...resultResolveTypeResolver('UpdateSubscription'),
  ...resultResolveTypeResolver('UpdateEmail'),
  ...resultResolveTypeResolver('ScanFeeds'),
  ...resultResolveTypeResolver('MoveToFolder'),
  ...resultResolveTypeResolver('UpdateNewsletterEmail'),
  ...resultResolveTypeResolver('EmptyTrash'),
  ...resultResolveTypeResolver('FetchContent'),
}<|MERGE_RESOLUTION|>--- conflicted
+++ resolved
@@ -141,7 +141,6 @@
 import { recentSearchesResolver } from './recent_searches'
 import { WithDataSourcesContext } from './types'
 import { updateEmailResolver } from './user'
-<<<<<<< HEAD
 import {
   addDiscoverFeedResolver,
   getDiscoverFeedsResolver,
@@ -151,10 +150,8 @@
   deleteDiscoverFeedsResolver,
   editDiscoverFeedsResolver,
 } from './discover_feeds'
-=======
 import { getAISummary } from '../services/ai-summaries'
 import { findUserFeatures, getFeatureName } from '../services/features'
->>>>>>> ee500039
 
 /* eslint-disable @typescript-eslint/naming-convention */
 type ResultResolveType = {
