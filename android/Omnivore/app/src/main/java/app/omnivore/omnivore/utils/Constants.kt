package app.omnivore.omnivore.utils

import app.omnivore.omnivore.BuildConfig

object Constants {
<<<<<<< HEAD
    const val apiURL = BuildConfig.OMNIVORE_API_URL
    const val dataStoreName = "omnivore-datastore"
=======
  const val apiURL = BuildConfig.OMNIVORE_API_URL
  const val dataStoreName = "omnivore-datastore"
}

object DatastoreKeys {
  const val omnivoreSelfHostedAPIServer =  "omnivoreSelfHostedAPIServer"
  const val omnivoreSelfHostedWebServer = "omnivoreSelfHostedWebServer"
  const val omnivoreAuthToken =  "omnivoreAuthToken"
  const val omnivoreAuthCookieString =  "omnivoreAuthCookieString"
  const val omnivorePendingUserToken =  "omnivorePendingUserToken"
  const val libraryLastSyncTimestamp = "libraryLastSyncTimestamp"
  const val preferredWebFontSize = "preferredWebFontSize"
  const val preferredWebLineHeight = "preferredWebLineHeight"
  const val preferredWebMaxWidthPercentage = "preferredWebMaxWidthPercentage"
  const val preferredWebFontFamily = "preferredWebFontFamily"
  const val prefersWebHighContrastText = "prefersWebHighContrastText"
  const val prefersJustifyText = "prefersJustifyText"
  const val lastUsedSavedItemFilter = "lastUsedSavedItemFilter"
  const val lastUsedSavedItemSortFilter = "lastUsedSavedItemSortFilter"
  const val preferredTheme = "preferredTheme"
  const val volumeForScroll = "volumeForScroll"
>>>>>>> 4632d08a
}

object AppleConstants {
    const val clientId = "app.omnivore"
    const val redirectURI = BuildConfig.OMNIVORE_API_URL + "/api/mobile-auth/android-apple-redirect"
    const val scope = "name%20email"
    const val authUrl = "https://appleid.apple.com/auth/authorize"
}<|MERGE_RESOLUTION|>--- conflicted
+++ resolved
@@ -3,10 +3,6 @@
 import app.omnivore.omnivore.BuildConfig
 
 object Constants {
-<<<<<<< HEAD
-    const val apiURL = BuildConfig.OMNIVORE_API_URL
-    const val dataStoreName = "omnivore-datastore"
-=======
   const val apiURL = BuildConfig.OMNIVORE_API_URL
   const val dataStoreName = "omnivore-datastore"
 }
@@ -28,7 +24,6 @@
   const val lastUsedSavedItemSortFilter = "lastUsedSavedItemSortFilter"
   const val preferredTheme = "preferredTheme"
   const val volumeForScroll = "volumeForScroll"
->>>>>>> 4632d08a
 }
 
 object AppleConstants {
