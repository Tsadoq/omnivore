[versions]
accompanistSystemUiController = "0.34.0"
accompanistFlowLayout = "0.32.0"
androidGradlePlugin = "8.3.2"
androidxActivity = "1.9.0"
androidxAppCompat = "1.6.1"
androidxComposeBom = "2024.04.01"
androidxComposeCompiler = "1.5.9"
androidxCore = "1.13.0"
androidxDataStore = "1.1.0"
androidxEspresso = "3.5.1"
androidxHiltNavigationCompose = "1.2.0"
androidxLifecycle = "2.7.0"
androidxNavigation = "2.7.7"
androidxSecurity = "1.0.0"
androidxTestExt = "1.1.5"
apollo = "3.8.3"
chiptextfieldM3 = "0.6.5"
coil = "2.6.0"
composeMarkdown = "0.3.3"
coreSplashscreen = "1.0.1"
gson = "2.10.1"
<<<<<<< HEAD
hilt = "2.51"
intercom = "15.1.0"
=======
hilt = "2.50"
intercom = "15.8.2"
>>>>>>> 4c14e08f
junit4 = "4.13.2"
kotlin = "1.9.22"
ksp = "1.9.22-1.0.18"
kotlinxCoroutines = "1.8.0"
playServices = "18.4.0"
playServicesAuth = "21.1.0"
posthog = "2.0.3"
pspdfkit = "8.9.1"
retrofit = "2.9.0"
room = "2.6.1"

[libraries]
accompanist-flowlayout = { group = "com.google.accompanist", name = "accompanist-flowlayout", version.ref = "accompanistFlowLayout" }
androidx-activity-compose = { group = "androidx.activity", name = "activity-compose", version.ref = "androidxActivity" }
androidx-appcompat = { group = "androidx.appcompat", name = "appcompat", version.ref = "androidxAppCompat" }
androidx-compose-bom = { group = "androidx.compose", name = "compose-bom", version.ref = "androidxComposeBom" }
androidx-compose-material = { group = "androidx.compose.material", name = "material" }
androidx-compose-material-iconsExtended = { group = "androidx.compose.material", name = "material-icons-extended" }
androidx-compose-material3 = { group = "androidx.compose.material3", name = "material3" }
androidx-compose-runtime-livedata = { group = "androidx.compose.runtime", name = "runtime-livedata" }
androidx-compose-ui-test = { group = "androidx.compose.ui", name = "ui-test-junit4" }
androidx-compose-ui-testManifest = { group = "androidx.compose.ui", name = "ui-test-manifest" }
androidx-compose-ui-tooling = { group = "androidx.compose.ui", name = "ui-tooling" }
androidx-compose-ui-tooling-preview = { group = "androidx.compose.ui", name = "ui-tooling-preview" }
androidx-compose-ui-util = { group = "androidx.compose.ui", name = "ui-util" }
androidx-core-ktx = { group = "androidx.core", name = "core-ktx", version.ref = "androidxCore" }
androidx-core-splashscreen = { module = "androidx.core:core-splashscreen", version.ref = "coreSplashscreen" }
androidx-dataStore-preferences = { group = "androidx.datastore", name = "datastore-preferences", version.ref = "androidxDataStore" }
androidx-hilt-navigation-compose = { group = "androidx.hilt", name = "hilt-navigation-compose", version.ref = "androidxHiltNavigationCompose" }
androidx-lifecycle-viewModelKtx = { group = "androidx.lifecycle", name = "lifecycle-viewmodel-ktx", version.ref = "androidxLifecycle" }
androidx-lifecycle-viewModelCompose = { group = "androidx.lifecycle", name = "lifecycle-viewmodel-compose", version.ref = "androidxLifecycle" }
androidx-lifecycle-livedata-ktx = { group = "androidx.lifecycle", name = "lifecycle-livedata-ktx", version.ref = "androidxLifecycle" }
androidx-lifecycle-runtimeCompose = { group = "androidx.lifecycle", name = "lifecycle-runtime-compose", version.ref = "androidxLifecycle" }
androidx-lifecycle-viewmodelSavedstate = { group = "androidx.lifecycle", name = "lifecycle-viewmodel-savedstate", version.ref = "androidxLifecycle" }
androidx-navigation-compose = { group = "androidx.navigation", name = "navigation-compose", version.ref = "androidxNavigation" }
androidx-security-crypto = { group = "androidx.security", name = "security-crypto", version.ref = "androidxSecurity" }
androidx-test-ext = { group = "androidx.test.ext", name = "junit-ktx", version.ref = "androidxTestExt" }
androidx-test-espresso-core = { group = "androidx.test.espresso", name = "espresso-core", version.ref = "androidxEspresso" }
apollo-runtime = { group = "com.apollographql.apollo3", name = "apollo-runtime", version.ref = "apollo" }
chiptextfield-m3 = { group = "io.github.dokar3", name = "chiptextfield-m3", version.ref = "chiptextfieldM3" }
coil-kt-compose = { group = "io.coil-kt", name = "coil-compose", version.ref = "coil" }
compose-markdown = { group = "com.github.jeziellago", name = "compose-markdown", version.ref = "composeMarkdown" }
gson = { group = "com.google.code.gson", name = "gson", version.ref = "gson" }
gms-playServicesAuth = { group = "com.google.android.gms", name = "play-services-auth", version.ref = "playServicesAuth" }
gms-playServicesBase = { group = "com.google.android.gms", name = "play-services-base", version.ref = "playServices" }
hilt-android = { group = "com.google.dagger", name = "hilt-android", version.ref = "hilt" }
hilt-compiler = { group = "com.google.dagger", name = "hilt-android-compiler", version.ref = "hilt" }
intercom = { group = "io.intercom.android", name = "intercom-sdk", version.ref = "intercom" }
junit4 = { group = "junit", name = "junit", version.ref = "junit4" }
kotlinx-coroutines-android = { group = "org.jetbrains.kotlinx", name = "kotlinx-coroutines-android", version.ref = "kotlinxCoroutines" }
posthog = { group = "com.posthog.android", name = "posthog", version.ref = "posthog" }
pspdfkit = { group = "com.pspdfkit", name = "pspdfkit", version.ref = "pspdfkit" }
retrofit-converter-gson = { group = "com.squareup.retrofit2", name = "converter-gson", version.ref = "retrofit" }
retrofit-core = { group = "com.squareup.retrofit2", name = "retrofit", version.ref = "retrofit" }
room-compiler = { group = "androidx.room", name = "room-compiler", version.ref = "room" }
room-ktx = { group = "androidx.room", name = "room-ktx", version.ref = "room" }
room-runtime = { group = "androidx.room", name = "room-runtime", version.ref = "room" }
android-hilt = { group = "com.google.dagger", name = "hilt-android-gradle-plugin", version.ref = "hilt" }
android-gradlePlugin = { group = "com.android.tools.build", name = "gradle", version.ref = "androidGradlePlugin" }
kotlin-gradlePlugin = { group = "org.jetbrains.kotlin", name = "kotlin-gradle-plugin", version.ref = "kotlin" }

[plugins]
android-application = { id = "com.android.application", version.ref = "androidGradlePlugin" }
ksp = { id = "com.google.devtools.ksp", version.ref = "ksp" }
apollo = { id = "com.apollographql.apollo3", version.ref = "apollo" }<|MERGE_RESOLUTION|>--- conflicted
+++ resolved
@@ -20,13 +20,8 @@
 composeMarkdown = "0.3.3"
 coreSplashscreen = "1.0.1"
 gson = "2.10.1"
-<<<<<<< HEAD
 hilt = "2.51"
-intercom = "15.1.0"
-=======
-hilt = "2.50"
 intercom = "15.8.2"
->>>>>>> 4c14e08f
 junit4 = "4.13.2"
 kotlin = "1.9.22"
 ksp = "1.9.22-1.0.18"
